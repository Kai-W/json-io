### Revision History
#### 4.55.0 (unreleased) Updated to use java-util 3.3.3
* Updated [java-util](https://github.com/jdereg/java-util/blob/master/changelog.md) from `3.3.2` to `3.3.3.`
* Fixed deserialization of Java records
* Tests now create record classes via reflection for JDK 8 compatibility
* SealableNavigableMap now wraps returned entries to enforce immutability
* Documentation expanded for CompactMap usage and builder() caveats
* JsonObject exposes `getTypeString()` with the raw `@type` value
* Added tests for ModifierMaskFilter.
* Pinned core Maven plugin versions to prevent Maven 4 warnings
* Documentation updated with guidance for parsing JSON that references unknown classes
* RecordFactory now uses java-util `ReflectionUtils`
* Added RecordReader test
* Added NamedMethodFilter tests and null-safe handling
* Added tests for Injector's private constructors
* Fixed VarHandle reflection to allow private-constructor injector
* RecordFactory now checks the Java version before using records
* Fixed VarHandle injection using a MethodHandle
* Fixed VarHandle injection invocation for reflection-based Injector
<<<<<<< HEAD
* Added test for `SealableList.toString()`
=======
* Fixed Injector method-based creation to correctly locate void setters
>>>>>>> 789aa792
#### 4.54.0 Updated to use java-util 3.3.1
* Updated [java-util](https://github.com/jdereg/java-util/blob/master/changelog.md) from `3.3.1` to `3.3.2.`
#### 4.53.0 Updated to use java-util 3.3.1
* Updated [java-util](https://github.com/jdereg/java-util/blob/master/changelog.md) from `3.3.0` to `3.3.1.`
* Removed unused ClassFactories.
* Added `ReadOptions/WriteOptions` ability to specify `notCustmoRead/Written` classes in `notCustomRead.txt` and `notCustomWritten.txt`
#### 4.52.0 CompactMap and CompactSet Enhancements
* `CompactMap` and `CompactSet` JSON formats improved - match historical formats, except when using builder pattern.
* `ByteBuffer and CharBuffer` converstions to/from `Map` added.
* Performance improvements in JSON serialization and deserialization.
* Code simplification related to instance creation for common types.
* Updated [java-util](https://github.com/jdereg/java-util/blob/master/changelog.md) from `3.2.0` to `3.3.0.`
#### 4.51.0 CompactMap and CompactSet Enhancements
* **JSON Serialization Improvements**
  * Implemented specialized JSON serialization for `CompactMap` and `CompactSet` with optimized format
  ```json
  {"@type":"com.cedarsoftware.util.CompactMap","config":"java.util.HashMap/CS/S70/id/Unord","data":{...}}
  {"@type":"com.cedarsoftware.util.CompactSet","config":"CI/S30/Ord","data":{...}}
  ```
  * Added tests to ensure reference identity maintained across JSON round-trips
  * Preserved configuration details during serialization/deserialization
* **Collection API Consistency**
  * Aligned `CompactSet` API with `CompactMap` for better usability
* **Improved JsonObject Implementation**
  * Consistent `Map` Interface: Enhanced `JsonObject` to implement the `Map` interface more consistently:
  * Fixed the internal storage mechanism to properly handle different storage states
  * Ensured `Map` methods work correctly regardless of internal storage approach
* **Documentation and Testing**
  * Added comprehensive test suite for JSON serialization and deserialization
  * Added tests for complex reference scenarios and edge cases
  * Improved JavaDoc comments for new public methods
* Updated [java-util](https://github.com/jdereg/java-util/blob/master/changelog.md) from `3.1.1` to `3.2.0.`
#### 4.50 Major Improvements to Type Resolution and API Usability
* **Enhanced Type System Support**
  * `json-io` now leverages `java-util`'s sophisticated `TypeUtilities` framework to provide comprehensive resolution of complex Java generics:
      * Full support for `ParameterizedTypes` (e.g., `Map<String, List<Person>>`)
      * Proper handling of `GenericArrayTypes` for arrays with generic components
      * Resolution of `TypeVariables` in generic class hierarchies
      * Support for `WildcardTypes` (`? extends`, `? super`) in generic declarations
      * These improvements enable more accurate field type inferencing during Java object resolution, particularly for complex nested generic structures.
  * Performance improvements in parsing and resolving. 
* **New Type-Aware API Capabilities**
  * Added advanced type specification via the new `TypeHolder` class:
      * Enables capturing and preserving full generic type information at runtime
      * Allows specifying complex parameterized types as deserialization targets
      * Example: `new TypeHolder<Map<String, List<Person>>>() {}`
  * The `JsonIo` class now accepts `TypeHolder` instances, allowing precise type targeting beyond what's possible with raw `Class` references alone.
* **Fluent Builder API for Improved Developer Experience**
  * Introduced a new fluent builder pattern through the `JsonIo.toJava()` API family:
      * More intuitive, chainable API that clearly separates the input source from the target type
      * Provides dedicated methods for different input types (String, InputStream, JsonObject)
      * Offers type-specific terminal operations:
          * `asClass(Class<T>)` for simple class types
          * `asType(TypeHolder<T>)` for complex generic types
      * Examples:
        ```java
        // Simple class types
        Person person = JsonIo.toJava(jsonString, options).asClass(Person.class);
      
        // Complex generic types
        List<Person> people = JsonIo.toJava(jsonString, options)
                                  .asType(new TypeHolder<List<Person>>(){});
        ```
      * Eliminates ambiguity in method signatures while providing a more expressive API
      * Facilitates better IDE code completion and suggestion
* Updated [java-util](https://github.com/jdereg/java-util/blob/master/changelog.md) from `3.0.3` to `3.1.0.`
#### 4.40.0
  * All Time and Date classes compressed to a single String representation in JSON, uses ISO formats when possible.
  * Java's `Pattern` and `Currency` support added
  * Updated [java-util](https://github.com/jdereg/java-util/blob/master/changelog.md) from `3.0.2` to `3.0.3.`
#### 4.33.0
  * New custom `ClassFactory` classes are easier to write:
    * See [examples](user-guide.md#classfactory-and-customwriter-examples)
  * `ByteBuffer` and `CharBuffer` now natively supported.
  * `CompactMap` supported added via `CompactMapFactory` and `CompactMapWriter`.
  * `Sealable*` tests moved from `java-util` to `json-io` (and so have the `Sealable*` classes).
#### 4.32.0
  * EnumSet can now be written with @type or @enum, controlled by a WriteOption (writeEnumSetOldWay).  Currently, the default is `true,` write the old way for backward compatibility. This will change in a future release.
  * JsonObject simplified, with `@keys` and `@items` now as explicit fields.
  * JsonObject simplified, enumType has been removed, as it is now stored in JavaType field.
  * Root object types like `Person[].class` or `String[].class` supported for casting, as opposed to only `Object[].class.`
#### 4.31.0
  * scrub release.
#### 4.30.0
  * Root object type's like `Person[].class,` `String[].class,` can now be specified as the `rootType` and the return value will be `Person[],` `String[],` or a `ClassCastException` if the JSON data does not match the type.
  * `JsonIo.formatJson()` three parameter version removed. Use the one (1) parameter API that takes the JSON to format. It runs much faster, as it no longer deserializes/serializes, but walks the JSON `String` directly.
#### 4.29.0
  * Consumed `java-util's` `ClassUtilities.getClassLoader(),` which obtains the classLoader in a more robust way and works in OSGi and JPMS environment or non-framework environment
  * Removed `slf4j` and `logback-classic` from `test` dependencies
  * Merged in PR #297 by DaniellaHubble: Fix test that fails unexpectedly in `testEnumWithPrivateMembersAsField_withPrivatesOn()`
  * Updated [java-util](https://github.com/jdereg/java-util/blob/master/changelog.md) from `2.15.0` to `2.17.0.`
#### 4.28.0
  * Updated [java-util](https://github.com/jdereg/java-util/blob/master/changelog.md) from `2.14.0` to `2.15.0.`
#### 4.27.0
  * `ReadOptionsBuilder.addInjectorFactory()` added to allow additional `InjectorFactory's` to be added.
  * `ReadOptionsBuilder.addFieldFilter()` added to allow additional `FieldFilters` to be added.
  * LRU size control added to `ReadOptionsBuild` and `WriteOptionsBuilder`. These control the LRU size of the cache that maps `Classes` to `Fields`, `Classes` to `Injectors`, and `Classes` to `Accessors.`
  * Adds `bigint,` `BigInt,` `bigdec,` `BigDec,` `String,` `Date,` and `Class` to aliases to java-util's `ClassUtilities.forName()` support
  * Updated [java-util](https://github.com/jdereg/java-util/blob/master/changelog.md) from `2.13.0` to `2.14.0.`
#### 4.26.0
  * Performance improvement for `JsonIo`: When using `null` for default `ReadOptions` or `WriteOptions,` the same static instance is used.  
  * Updated [java-util](https://github.com/jdereg/java-util/blob/master/changelog.md) from `2.10.0` to `2.13.0.`
#### 4.25.0
  * `JsonParser` now uses an instance-based cache for common values, not a static one.  This will allow for more speed during concurrent parsing.
  * Within `aliases.txt,` `java.time.zone.ZoneRules = ZoneRules` is now correctly specified (it had `java.time.ZoneRules` before).
  * When `null` passed in for `ReadOptions` or `WriteOptions` to `JsonIo` APIs, an already created default instance of `ReadOptions` or `WriteOptions` is returned to improve performance (no need to reconstruct the default instance).
  * Updated [java-util](https://github.com/jdereg/java-util/blob/master/changelog.md) from `2.9.0` to `2.10.0.`
#### 4.24.0
  * All aliases have been moved to [aliases.txt](/src/main/resources/config/aliases.txt) in the resources folder. It is a very complete list of class names to alias names. If you want less aliases (or more) substituted on writing JSON, use the `addPermanentAlias()` APIs on `ReadOptionsBuilder` and `WriteOptionsBuilder.` If you do not want a particular alias output, use `WriteOptionsBuilder.removeAliasedClassName(wildcardPattern)`. The API is available for all Read/WriteOptions, the "permanent" APIs on the builder, or for a specific Read/WriteOptions instance.
  * The "extendedAliases" option has been removed from Read/Write options builders. By default, as many aliases are enabled as possible, and you can use the removeAliasXXX APIs to reduce them, or place your own version of [aliases.txt](/src/main/resources/config/aliases.txt) in the classpath ahead of the one in `json-io.jar.`
  * `WriterContext.getObjsReferenced()` added, which has all objects id to `Object` to allow custom writers to write `@id, @ref` if desired.
#### 4.23.0
  * `Collections.unmodifiableXXX()` instances when serialized, restore back to unmodifiable instances.
  * `ImmutableList` and `ImmutableSet` restore back unmodifiable instances.
  * `ReadOptionsBuilder` now include all extended aliases by default (`.withExtendedAliases()`). You can take advantage of this on the sending side by using the `WriteOptionsBuilder().withExtendAliases().` We will default this on the `WriteOptionsBuilder` in the future as the new default makes it "out there."  Remember: You can read them even if they are not sent, but you can't write them if the reader is not ready for them. 
#### 4.22.0
  * Many more `@type` aliases added to keep the JSON succinct and more human-readable.
  * Broader conversion support for rootTypes: `JsonIo.toObjects(..., rootType)` Includes all the `java-utils` `Converter.convert()` pairings (680+)
  * Removed `stack` argument from CustomReader. When creating a CustomReader, use the passed in `resolver.push(node)` to push objects onto the stack for later processing (custom or not). See example in UserGuide (coming shortly).  
#### 4.21.0
  * Empty Lists, Sets, and Maps enforce 'emptiness' on reconstruction
  * Singleton Lists, Sets, and Maps enforce 'singleton-ness' on reconstruction
  * Synchronized Lists, Sets, and Maps enforce 'synchronized-ness' on reconstruction
  * Fixed NPE on null writeOptions for `JsonIo.toJson().` The `writeOptions` are now created with defaults for you if null is passed in.
  * Added `Resolver` as the last argument to the `JsonClassReader.read()` method. The author is not required to use the `Resolver` in their implementation, but it does it come in handy as it has the Map of IDs to JsonObjects, as well as the `ReadOptions,` and the `Converter.`
  * Deprecated the APIs on `JsonIo` that exist to show one how to convert the old style `Map` options to the new "builder" format. 
#### 4.20.0
  * `MethodFilter` can be applied to remove the use of a method accessor, useful when the method accessor is causing problems (additional unwanted side-effects) during the serialization (outputting of JSON). `MethodFilter's` are added to `WriteOptions` via the `WriteOptionsBuilder.` `MethodFilter's` can be added to a single `WriteOptions` instance or added permanently (jvm lifecyle) so that all created `WriteOptions` include it automatically (see `WriteOptionsBuilder.addPermanent*` APIs).
  * Significant updates made to User Guide documentation.
  * pom.xml file updated to support both OSGi Bundle and JPMS (Modules).
  * module-info.class resides in the root of the .jar but it is not referenced.
#### 4.19.13
  * `ReadOptionsBuilder` did not have the `withExtendedAliases()` option. This adds in all the `config/extendedAliases.txt` aliases, dramatically shrinking the size of common Java class names in the JSON `@type` field.
  * Both `ReadOptionsBuilder` and `WriteOptionsBuilder` can take an existing `ReadOptions` or `WriteOptions` as a starting point, allowing you to copy from an exist options, and then tweak it from there.
#### 4.19.12
  * Added `JsonIo.getReadOptionsBuilder(Map options)` and `JsonIo.getWriteOptionsBuilder(Map options)` to facilitate porting over code that users older Map-based options.
  * Removed classes that were packaged in the adapter layer `com.cedarsoftware.util.io.*` All classes now start at `com.cedarsoftware.io.*`  You will have to adjust your imports.
  * Bug fix: Arrays that did not have a type specified, but the array type could be inferred, the component types was incorrectly being set as the array type, not the component type.
  * Updated [java-util](https://github.com/jdereg/java-util/blob/master/changelog.md) from `2.4.6` to `2.4.8`.
#### 4.19.11
  * Removed references to JsonObject from transition classes com.cedarsoftware.util.io.JsonReader.
#### 4.19.10
  * Updated transition class `com.cedarsoftware.util.io.JsonReader`. This API is for temporary transition to JsonIo class static APIs.
  * Added transition class `com.cedarsoftware.util.io.JsonWriter`.  This API is for temporary transition to JsonIo class static APIs.
  * The entire packaging of JsonIo has been moved from com.cedarsoftware.util.io to com.cedarsoftware.io, except for the transition APIs.
  * Added the ability to put custom options (key/value pairs) on `WriteOptions` and `ReadOptions`.
#### 4.19.9
  * **NOTE**: Repackaged resources into config/resources
#### 4.19.8
  * **NOTE**: Repackaged com.cedarsoftware.util.io to com.cedarsoftware.io
  * **NOTE**: Repackaged com.cedarsoftware.util.reflect to com.cedarsoftware.io.reflect
  * You will need to adjust the import statements for any consuming classes.
#### 4.19.7
  * Handle NoSuchMethodError() quietly, for shaded accessFactories that were added by containing platform, that no logner exist.
#### 4.19.6
  * Added additional build properties to manifest.mf
  * Renamed method on AccessorFactory that changed signature, due to conflicts running inside container that also uses this library. 
#### 4.19.5
  * Updated `JsonReader` for backwards compatibility by adding `jsonToJava(), jsonToMaps(), jsonObjectsToJava()` static APIs. 
#### 4.19.4
  * In `ReadOptionsBuilder` and `WriteOptionsBuilder`, when loading dynamic items (class names, aliases, etc.) from resources, output warnings as opposed to throwing exceptions.
#### 4.19.3
  * Remove `ReflectionUtils` from json-io as it is part of java-util.
  * Updated [java-util](https://github.com/jdereg/java-util/blob/master/changelog.md) from `2.4.4` to `2.4.5`.
#### 4.19.2
  * Moved more settings/properties from source code to resource files. 
    > Example changes required due to this update:
    <br><b>Before</b>
    > ```
    > A. Employee e = (Employee) JsonReader.jsonObjectsToJava(JsonObject employee, readOptions)
    > ```
    > <b>After</b>
    > ```
    > A. Employee e = JsonIo.toObjects(JsonObject, readOptions, Employee.class)
    > ```

#### 4.19.1
  * The old `Map` options method has been superceded by passing instead a `WriteOptions` or `ReadOptions` instance.
    All the prior features are still supported, plus new features have been added.  Use the methods on
    `WriteOptionsBuilder` and `ReadOptionsBuilder` to set them.   
    > Example changes required due to this update:
    <br><b>Before</b>
    > ```
    > // Using [key: value] to indicate a Map 
    > A. String json = JsonWriter.objectToJson(srcObj, [JsonWriter.TYPE: false])
    > B. JsonWriter.objectToJson(srcObj)
    > C. String json = JsonWriter.toJson(srcObj, null)
    > D. String json = JsonWriter.formatJson(json)
    > E. Map axisConverted = (Map) JsonReader.jsonToJava(json, [JsonReader.USE_MAPS:true])
    > F. JsonWriter.writeJsonUtf8String(value, writer)
    > ```
    > <b>After</b>
    > ```
    > A. String json = JsonIo.toJson(srcObj, new WriteOptionsBuilder().showTypeInfoNever().build());
    > B. JsonIo.toJson(srcObj)
    > C. JsonIo.toJson(srcObj, null) // 2nd arg is WriteOptions instance (can be null for defaults)
    > D. return JsonIo.formatJson(json)
    > E. ReadOptionsBuilder builder = new ReadOptionsBuilder().returnAsMaps().build() 
    >    Map axisConverted = JsonIo.toObjects(json, builder.build(), null)  // 3rd param can be root class
    > F. JsonWriter.writeJsonUtf8String(writer, value)
    > ```
#### 4.19.0
  * User Guide documentation on how to specify "options" to `JsonReader/JsonWriter` the new, easier way.  The old Map options method has been superceded by the `WriteOptions` and `ReadOptions` approach.  All the prior options are still supported, plus new features have been added.
#### 4.18.0
  * Bug fix: When Enums were sent the "old way," (JSON object form) there was a bug in outputting additional fields defined on an Enum.
  * Enhancement: Improvements on Object construction for difficult to instantiate classes. 
#### 4.17.0
  * Java class instantiation has been improved and the related code has been refactored to a much better state.
  * More built-in types are moving to use the ClassFactory and JsonClassWriter, simplifying the code base further.
  * Continuing to refine the JsonReader/JsonWriter API, Deprecated older redundant methods.  
  * There will be more releases of the 4.x branch, including support for specifying a root class to load from, removing the @type output for root fields (Issue #122, #150), support for field names without quotes and JSON comments, to name a few.
  * Upcoming version 5.0.0 will drop the dedicated methods.  
  * Upcoming version 6.0.0 will move to JDK 11 syntax.  
#### 4.16.0
  * `JsonReader/JsonWriter` Options are now specified using `ReadOptionsBuilder.build()` and `WriteOptionsBuilder.build().`
  * For improved security, key JDK classes like `ClassLoader,` `Process` (and derived classes), `Method`, `Field`, `Constructor` and others are not serialized.
  * Fixed Issue #185 Serializing/deserializing `SingletonMap/List/Set.`
  * Performance improvement: Reads and Writes are much faster due to improved low-level stream handling.  More to come on read performance improvements.
  * The public API on `JsonReader` and `JsonWriter` has been simplified to fewer options and many of the prior APIs have been deprecated.  The 5.0.0+ release will remove these deprecated APIs.
#### 4.15.0
  * Supports `JDK1.8, JDK11, 17, 21.` Tested with these versions, and compiled in class file version 52 (`JDK1.8 `) format.
  * `ClassFactory` added `isFinalObject() { return true/false }` to prevent additional processing from happening if the `ClassFactory` creates the object AND assigns all values.
  * Fixed an issue with classes that used custom reader/writers being loaded when inside an array or collection. If there were circular references, they were not resolved correctly.
  * This version writes `Enums` in a more compact way with the field name associated to a JSON String name of the enum.  However, the prior versions of `json-io` wrote `Enums` out as JSON objects.  The JSON reader will read `Enums` either way.  If you want the output to continue to write `Enums` as a JSON Object, use the `.writeEnumsAsObjects()` on the `WriteOptionsBuilder`, and it will output enums as it used to.
  * Minor change: `JsonObject` was `JsonObject<K, V>` and is now `JsonObject` (no generics).  If you used `JsonObject` in your code, make sure to remove the generics.
  * Minor change: `JsonReader.ClassFactory::newInstance(Class c, Object)` has been changed to `JsonReader.ClassFactory::newInstance(Class<?>, JsonObject)`.  If you have written a `CustomClassFactory,` update the method signature to `newInstance(Class<?>, JsonObject).` 
#### 4.14.2
  * `Enum/EnumSet` support fully added @kpartlow
  * `WARN` This version inadvertently slipped to `JDK11+` (which has been corrected in `4.15.0`).  Version `5.x.x` will be `JDK11 or JDK17`.
#### 4.14.1
  * JDK 1.8 is target class file format. @laurgarn
  * JDK 11 is source file format. @laurgarn
  * Bug fix: `EnumSet` support fixed. @laurgarn
  * Bug fix: Null boxed primitives are preserved round-trip. @laurgarn
  * Enhancement: Filter Blacklisted Fields Before Trying to Access them to prevent exceptions thrown by Proxies (improve hibernate support) @kpartlow
  * Bug fix: Stack overflow error caused by json-io parsing of untrusted JSON String @PoppingSnack
  * Enhancement: Create gradle-publish.yml @devlynnx
  * Enhancement: Added record deserialization, which implies java 16 codebase @reuschling
  * Bug fix: Fixed TestJavaScript @h143570
  * Enhancement: Bump gson from 2.6.2 to 2.8.9 @dependabot
  * Enhancement: support deserialization of Collections.EmptyList on JDK17 @ozhelezniak-talend
#### 4.14.0
  * Bug fix: `Enum` serialization error with Java 17 #155.  According to @wweng-talend, if you set : "--illegal-access=deny" on jvm parameters, it works the same between jdk11 and jdk17. 
  * Bug fix: java.lang primitives serialization - JDK-8256358 - JDK 17 support #154. Fix by @wwang-talend.
  * Bug fix: failed to deserialize `EnumSet` with json without type #120.  Fix by @sgandon and @wwang-talend
#### 4.13.0
   * Enhancement: Clear unresolved references after all have been processed, as opposed to removing each one after it was processed.  
#### 4.12.0
  * Bug fix: Enhancement #137 introduced bug for negative numbers on simple values when tolerant/lenient parsing of +/- infinity was turned on.
#### 4.11.1
  * Enhancement (#140): New option flag added `FORCE_MAP_FORMAT_ARRAY_KEYS_ITEMS:true|false` to allow forcing JSON output format to always write `Map` as `@keys/@items` in the JSON (example: `{"@keys":["a", "b"], "@values":[1, 2]}`, rather than its default behavior of recognizing all `String` keys and writing the `Map` as a JSON object, example: `{"a":1, "b":2}.`  The default value for this flag is `false`.  
#### 4.11.0
  * Enhancement (#137): Allow tolerant/lenient parser of +/- infinity and NaN.  New API added, `JsonReader.setAllowNanAndInfinity(boolean)` and `JsonWriter.setAllowNanAndInfinity(boolean)`.  The default is `false` to match the JSON standard.
  * Enhancement (#129): `JsonReader.jsonToJava("")` or `JsonReader.jsonToJava(null)` now returns a `null`, rather than throwing an exception.
  * Bug fix (#123): Removed vulnerability by disallowing `ProcessBuilder` to be serialized.
  * Bug fix (#124): Illegal Reflective Access warning when using json-io in Java 9 or newer.  This was do to call `isAccessible()` on Java's `Field` class.  This has been removed.
  * Bug fix (#132, #133): There was instance when @i was written when it should have been @e, indicating items, when using SHORT_META_KEYS flag. 
  * Bug fix (#135): When reading `{ "@type": "char", "value": "\"" }`, the value was read in as `\u0000`.  It now reads in correctly as a double quote character.
#### 4.10.1
  * Enhancement: Made `FastPushbackBufferedReader` constructor public so that this stream reader can be used anywhere.
#### 4.10.0
  * Bug fix: When reading into `Maps`, logical primitives that are not `long`, `double`, `boolean`, or `null`, were being kept in `JsonObjects` instead of being converted into their respective types (`int`, `float`, `Date`, etc.) 
#### 4.9.12
  * Bug fix: Line number was incorrectly being reported as column number in error output. 
#### 4.9.11
  * Enhancement: Added nice JSON-style argument format method, typically used for logging method calls.  See `MetaUtils.getLogMessage()`. 
#### 4.9.10
  * Bug fix: When system property file.encoding was not set to UTF-8, json-io was not correctly handling characters outside the ASCII space.  @rednoah
#### 4.9.9
  * Enhancement: Missing field handler improvements. Submitted by @sgandon
#### 4.9.8
  * Enhancement: Missing field handler improvements. Submitted by @sgandon
#### 4.9.7
  * Enhancement: Added `JsonReader.addReaderPermanent()` and `JsonWriter.addWriterPermanent()` to allow for a static (lifecycle of JVM) reader / writer to be added.  Now, custom readers and writers can be added that only exist per-instance of `JsonReader` / `JsonWriter` or permanently, so they do not have to be added each instantiation (through args or call `.addReader()` or `.addWriter()`).
#### 4.9.6
  * Enhancement: Improved `enum` handling. Updated how enums are detected so that subclasses of enums are detected.  `ordinal` and `internal` fields no longer output.
#### 4.9.5
  * Bug fix: The new FastPushBackBytesReader was incorrectly reading a String byte-by-byte ignoring the code point boundaries.  Because of this, it would blow up during parsing Strings with characters outside the ascii range.  New test case added that causes the failure.  For time being, the FastPushBackBytesReader has been removed.
  * Javadoc updates.
#### 4.9.4
  * Optimization: The coercedTypes Map in the Resolver is built one time now.
  * Added test case illustrating gson cannot handle writing then reading back Maps correctly when the keys are not Strings.
#### 4.9.3
  * Enhancement: Double.INF and NAN are output as null.
#### 4.9.2
  * Optimization: When parsing from String, a different (faster) byte[] based pushback reader is used.
  * Optimization: Built-in Readers and Writers are only instantiated once for all instances of JsonReader / JsonWriter and then re-used.
  * Enhancement: Inner 'view' classes generated from `.keySet()` and `.values()` are coerced to standard mutable collection classes. 
  * Optimization: Identical code consolidated to one function.
#### 4.9.1
  * Enhancement: Make it possible to assign instantiator for package private classes, for example com.google.common.collect.RegularImmutableMap.  Contributed by @mhmx (Richard Kovacs)
#### 4.9.0
  * Enhancement: AtomicInteger, AtomicLong, and AtomicBoolean are now supported.
#### 4.8.0
  * Enhancement: Added support for specifying the ClassLoader to be used when mapping JSON to Objects. Useful within OSGI and other frameworks where multiple ClassLoaders are involved. @lightcycle
  * JavaDoc has been significantly updated / improved.
#### 4.7.0
  * Bug fix: failing to set a double field when the JSON from the client contained a whole number (e.g. 300) instead of a decimal (e.g. 300.0). @lordvlad
  * Enhancement: when instantiating classes, json-io iterates through constructors until it can find one that works.  The order of constructors was non-deterministic.  Now the order is public constructors first, then protected, then private.
#### 4.6.0
  * Bug fix: custom write serializers were being cleared in the `write()` method, not the `close()` method after full serialization completed.  @darmbrust
  * Enhancement: Access increased to public for the pretty-print support apis, `tabIn()`, `tabOut()`, and `newLine()`. @darmbrust
#### 4.5.0
  * Improved read speed.
  * Black-list support for excluding fields.  Submitted by @sgandon
  * Pretty-print with support for options.  Submitted by @dtracers
  * Ability to use `writeObject()` API to write the 'body only'.  Submitted by @francisu
  * Bug fix: Unclear error sometimes when a class could not be loaded.  Submitted by @francisu
  * Enhancement: Provide optional notification of missing field. Submitted by @francisu
#### 4.4.0
  * `JsonReader.jsonToMaps()` API is no longer recommended (not yet deprecated).  These can easily be turned into `JsonReader.jsonToJava(json, [(JsonReader.USE_MAPS):true])`.  The one difference is the return value will match the return value type of the JSON (not always be a Map).
#### 4.3.1
  * Enhancement: Skip null fields.  When this flag is set on the `JsonWriter` optional arguments, fields which have a null value are not written in the JSON output.
#### 4.3.0
  * Double / Float Nan and inifinity are now written as null, per RFC 4627
  * JsonReader.jsonToJava() can now be used to read input into Maps only (as opposed to attempting to create specific Java objects.
    Using this API allows the return value to support an array [], object, string, double, long, null as opposed to the JsonReader.jsonToMaps()
    API which forces the return value to be a Map.  May deprecate JsonReader.jsonToMaps() in the future.
#### 4.2.1
  * Bug fix: The error message showing any parsing errors put the first character of the message at the end of the message (off by one error on a ring buffer).
  * Parsing exceptions always include the line number and column number (there were a couple of places in the code that did not do this).
#### 4.2.0
  * Enhancement: In Map of Maps mode, all fields are kept, even if they start with @.  In the past fields starting with @ were skipped.
  * Ehancement: No longer throws ClassNotFound exception when the class associated to the @type is not found.  Instead it returns a LinkedHashMap, which works well in Map of Maps mode.  In Object mode, it*may* work if the field can have the Map set into it, otherwise an error will be thrown indicating that a Map cannot be set into field of type 'x'.
  * Bug fix: In Map of Maps mode, Object[] were being added with an @items field.  The object[] is now stored directly in the field holding it.  If an Object[] is 'pointed to' (re-used), then it will be written as an object { } with an @id identifying the object, and an @items field containing the array's elements.
#### 4.1.10
  * Enhancement: Java's EnumSet support added (submitted by @francisu) without need for using custom instantiator.
  * Enhancement: Added support for additional instantiator, ClassFactory2 that takes the Class (c) and the JsonObject which the instance will be filled from.  Useful for custom readers.
#### 4.1.9
  * Bug fix: When writing a Map that has all String keys, the keys were not being escaped for quotes (UTF-8 characters in general).
#### 4.1.8
  * Bug fix: 4.1.7 skipped ALL transient fields.  If a transient field is listed in the field specifiers map, then it must be traced. 
#### 4.1.7
  * Bug fix: Transient fields are skipped during reference tracing. (fix submitted by Francis Upton, @francisu).  Some transient fields could cause an exception to be thrown when being trace for references, stopping serialization.   
#### 4.1.6
  * Better support for primitive output when 'never show type' is set. (submitted by @KaiHufenbach)
#### 4.1.5
  * Tests updated to use Groovy 2.4.4
  * Deserialization updated to handle objects where the referencing class uses an Object pointer and writes the value out as single primitive value, using the 'value' key. (submitted by @KaiHufenbach)
  * pom filed updated to use a maven bundle plugin (Apache Felix) to generate OSGI headers (submitted by @KaiHufenbach)
#### 4.1.4
  * Bug fix: Custom readers will now always have the .target field set if a `JsonObject` is passed to them.  The custom reader's `read()` method was being called before the `.target` field was set on the `JsonObject`.
#### 4.1.3
  * Made `JsonReader / JsonWriter getObjectsReferenced()` API `public` (allows custom reader / writers access to these)
  * `Resolver.createJavaObjectInstance()`, used to create the correct Java object for a `JsonObject` peer, no longer calls the .read() API for objects's with custom readers.
#### 4.1.2
  * All objects in the graph are 'traced' (JsonWriter.traceReferences) except references.  The code used to not trace fields on objects that were handled by custom writers.
#### 4.1.1
  * JDK 1.6 support - Use of `ReflectiveOperationException` changed to `InvocationTargetException`.
#### 4.1.0
  * JDK 1.6 support restored. Keeping 1.6 support for Android developers.  Submitted by @kkalisz
#### 4.0.1
  * To prevent @type from being written, set the optional argument `JsonWriter.TYPE = false`. This is generally not recommended, as the output JSON may not be able to be re-read into Java objects.  However, if the JSON is destined for a non-Java system, this can be useful.
#### 4.0.0
  * Custom readers / writers are set now per-instance of `JsonReader` / `JsonWriter`, not static.  This allows using different customization for cloning, for example, than for serialization to client.
  * `JsonReader.jsonToJava()` and `JsonReader.jsonToMaps()` now allow an `InputStream` to be used.
  * Custom readers / writers can now be set all-at-once through the optional 'args' `Map`.
  * 'notCustom' readers / writers can now be set all-at-once through the optional 'args' `Map`.
  * The `removeReader()`, `removeWriter()`, `removeNotCustomReader()`, and `removeNotCustomWriter()` APIs have been removed since customizers are set per-instance. 
#### 3.3.2
  * Added new `JsonObject.isReference()` API which will return 'true' if the `JsonObject` is currently representing a reference `@ref`
  * Added new `JsonReader.getRefTarget(jsonObject)` API which will follow the `@ref` links until it resolves to the referenced (target) instance.
  * Added new `JsonReader()` constructor that only takes the args (`Map`).  It is expected that you will call `JsonReader.jsonObjectsToJava(rootJsonObject)` which will parse the passed in JsonObject graph.
  * Added new `JsonReader.removeReader()` API to remove a custom reader association to a given class.
  * Added new `JsonWriter.removeWriter()` API to remove a custom writer association to a given class.
  * Added new `JsonReader.removeNotCustomReader()` API to remove a `not custom` reader - if a `notCustom()` reader has been added (preventing inherited object from using custom reader), the association can be eliminated using this API.
  * Added new `JsonWriter.removeNotCustomWriter()` API to remove a `not custom` writer - if a `notCustom()` writer has been added (preventing inherited object from using custom writer), the association can be eliminated using this API.
#### 3.3.1
  * Re-entrancy issue fixed.  If a CustomReader (or CustomWriter) instantiated another copy of JsonReader or JsonWriter (indirectly, through recursion, for example), the 2nd instance of JsonReader or JsonWriter would clobber the ThreadLocal values inside JsonReader / JsonWriter.  Those ThreadLocal values have been removed and converted to per-instance member variables.
#### 3.3.0
  * Consolidate all 3.2.x changes
  * Last snippet read no longer shows 'boxes' for unused internal buffer characters.
  * `JsonWriter` - moved reference check 'up' to `writeImpl()` so that each specific 'write' routine did not have to test / call `writeOptionalReference()`.
  * If you have a custom reader that does not bother to resolve references from 'deeper' internal `JsonObject` maps, an exception will no longer be thrown.  It is OK for a custom reader not to 'care' about internal deeper fields if it wants to ignore them.
#### 3.2.3
  * Cache Map's for custom reader's updated to be `ConcurrentMap` instead of `Map`.
#### 3.2.2
  * `JsonCustomReaderEx` added, which passes the 'args' `Map` through to the custom reader.
  * Both `JsonCustomReaderEx` and `JsonCustomWriterEx` have a `Map` as the last argument in their single method that is implemented by the custom reader / writer.  This `Map` is the same as the 'args' `Ma` passed into to the `JsonReader` / `JsonWriter`, with the added `JSON_READER` or `JSON_WRITER` key and associated value of the calling `JsonReader` / `JsonWriter` instance.
#### 3.2.1
  * Made `Support.getWriter()` method `public static` so that CustomWriters can easily use it
  * Changed `JsonCustomWriterEx` to no longer inherit from `JsonCustomWriter` and instead added a common parent (`JsonCustomWriterBase`).  This allows only one method to be overridden to create a `JsonCustomWriterEx`.
#### 3.2.0
  * New `JsonCustomWriterEx` interface which adds the `JsonWriter` access to the implementing class so that it can call back and use `jsonWriter.writeImpl()` API.
  * Change `JsonWriter.writeImpl()` from protected to public
#### 3.1.3
  * Performance improvement: No longer using .classForName() inside JsonObject to determine isMap() or isCollection().  Reading JSON into Map of Maps mode significantly faster.
#### 3.1.2
  * Bug fix: Version 3.1.1 introduced a bug where it would always run as though it was in JSON to Java mode always (as opposed to supporting JSON to Maps).  This has been fixed.
#### 3.1.1 
  * `JsonReader.UNKNOWN_OBJECT` added as an option to indicate what to do when an unknown object is encountered in the JSON.  Default is a `Map` will be created.  However, you can set this argument to a `String` class name to instantiate, or set it to false to force an exception to be thrown.
#### 3.1.0
  ***New Feature**: Short class names to reduce the size of the output JSON. This allows you to, for example, substitute `java.util.HashMap` with `hmap` so that it will appear in the JSON as `"@type":"hmap"`.  Pass the substitution map to the `JsonWriter` (or reader) as an entry in the args `Map` with the key of `JsonWriter.TYPE_NAME_MAP` and the value as a `Map` instance with String class names as the keys and short-names as the values. The same map can be passed to the `JsonReader` and it will properly read the substituted types.
  ***New Feature**: Short meta-key names to reduce the size of the output JSON.  The `@type` key name will be shortened to `@t`, `@id` => `@i`, `@ref` => `@r`, `@keys` => `@k`, `@items` => `@e`.  Put a key in the `args` `Map` as `JsonWriter.SHORT_META_KEYS` with the value `true`.   
#### 3.0.2
  * Bug fix: Using a CustomReader in a Collection with at least two identical elements causes an exception (submitted by @KaiHufenbach).    
#### 3.0.1
  * Added new flag `JsonWriter.WRITE_LONGS_AS_STRINGS` which forces long/Long's to be written as Strings.  When sending JSON data to a Javascript, longs can lose precision because Javascript only maintains 53-bits of info (Javascript uses IEEE 754 `double` for numbers).  The precision is lost due to some of the bits used for maintaining an exponent.  With this flag set, longs will be sent as Strings, however, on return back to a Java server, json-io allows Strings to be set right back into long (fields, array elements, collections, etc.)
#### 3.0.0
  * Performance improvement: caching the custom readers and writes associated to given classes.
  * Ease of use: `json-io` throws a `JsonIoException` (unchecked) instead of checked exception `IOException`.  This allows more flexibility in terms of error handling for the user.
  * Code cleanup: Moved reflection related code from `JsonReader` into separate `MetaUtils` class.
  * Code cleanup: Moved `FastPushbackReader` from `JsonReader` into separate class.
  * Code cleanup: Moved JSON parsing code from `JsonReader` into separate `JsonParser` class.
  * Code cleanup: Moved built-in readers from `JsonReader` to separate `Readers` class.
  * Code cleanup: Moved resolver code (marshals map of maps to Java instances) into separate `Resolver` classes.
#### 2.9.4
  * `JsonReader.newInstance()` API made public
  * Bumped version of junit from 4.11 to 4.12
  * Added additional tests to ensure that null and "" can be properly assigned to primitive values (matching behavior of java-util's `Converter.convert()` API).
#### 2.9.3
  * Bug fix: When writing a `Map` with JSON primitive keys (`String`, `Long`, `Double`, or `Boolean`), a `ClassCastException` was being thrown if the type was `Long`, `Double`, or `Boolean`.  This has been fixed with test added.
#### 2.9.2
  * Android: Rearranged `[:.]` to `[.:]` in regular expressions for Android compatibility.  Technically, it should not matter, but `[:.]` was causing `java.util.regex.PatternSyntaxException: Syntax error U_ILLEGAL_ARGUMENT_ERROR` on Android JVM.
  * Bug fix: When using the `JsonWriter` arguments `Map` with `FIELD_SPECIFIERS`, if you specified a field that was transient, it was not serialized.  This has been corrected.  When you specify the field list for a given class, the `Map` can contain any non-static fields in the class, including transient fields.
  * All JUnit tests converted to Groovy.
#### 2.9.1
  * Bug fix: Parameterized types are only internally stamped onto generic Maps (Maps read with no `@type`) if the field that points to the `Map` is a template variable or it has template arguments.
  * Performance optimization: tracing references specially handles `Collection` and `Map`.  By avoiding internal structures, the reference trace is much faster.
#### 2.9.0
  * Unmodifiable `Collections` and `Maps` can now be serialized.
  * Added tests to ensure that `JsonReader.jsonToMaps()` coerces the RHS values when logical primitives, to the optional associated `@type's` fields.
  * More tests and improved code-coverage.
#### 2.8.1
  * Bug fix: `JsonReader.jsonToMaps()` API was incorrectly attempting to instantiate peer objects (specified by "@type" field in the JSON) when in 'maps' mode.  This made `JsonReader.jsonToMaps()` fail if all referenced class names did not exist in the JVM.  This has been fixed.
  * Minor Javadoc cleanup (Daniel Darabos @darabos)
  * Began migration of tests from one monolithic Java class (`TestJsonReaderWriter`) to individual Groovy test classes.
#### 2.8.0
  * Additional attempt to instantiate classes via `sun.misc.Unsafe` added (optional must be turned on by calling `JsonReader.setUseUnsafe(true)`). json-io already tries all constructors (private or public) with varying arguments, etc.  If this fails and unsafe is true, it will try `sun.misc.Unsafe.allocateInstance()` which effectively does a C-style `malloc()`.  This is OK, because the rest of `JsonReader` fills in the member variables from the serialized content.  (Submitted by @KaiHufenbach).
#### 2.7.6
  * Performance optimizations.  Use of switch statement instead of if-else chains.
  * JDK 1.7 for source code and target JVM.
#### 2.7.5
  * Bug fix: ArrayIndexOutOfBounds could still occur when serializing a class with multiple Templated fields.  The exception has been fixed.
#### 2.7.4
  * Bug fix: ArrayIndexOutOfBounds exception occurring when serializing non-static inner class with nested template parameters.  JsonReader was incorrectly passing on the 'this$0' field for further template argument processing when it should not have.
#### 2.7.3
  * `JsonReader` executes faster (more efficiently manages internal 'snippet' buffer and last line and column read.)
  * Improved date parsing: day of week support (long or short name), days with suffix (3rd, 25th, etc.), Java's default `.toString()` output for `Date` now parses, full time zone support, extra whitespace allowed within the date string.
  * Added ability to have custom JSON writers for interfaces (submitted by @KaiHufenbach).
#### 2.7.2
  * When writing JSON, less memory is used to manage referenced objects.  `JsonWriter` requires a smaller memory foot print during writing.
  * New option available to JsonWriter that allows you to force enums to not write private variables.  First you can make them transient.  However, if you do not own the code or cannot change it, you can set the `JsonWriter.getArgs().put(ENUM_PUBLIC_ONLY, true)`, and then only public fields on enums will be emitted.
#### 2.7.1
  * `BigDecimal` and `BigInteger` are now always written as a primitive (immutable, non-referenced) value.  This uniformizes their output.
#### 2.7.0
  * Updated to support JSON root of `String`, `Integer`, Floating point, and `Boolean`, per the updated JSON RFP.  Example, the `String` "football" is considered valid JSON.  The `JsonReader.readObject()` API and `JsonReader.jsonToJava()` will return a `String` in this case.  The `JsonReader.jsonToMaps()` API will still return a `Map (JsonObject)`, and the `@items` key will contain an `Object[]` with the single value (`String, Integer, Double, Boolean`) in it.
  * When a Java `Map` has only `String` keys in it, json-io will use the JSON object keys directly and associate the values to the keys as expected.  For example, the `Map` ['Football':true] would be written `{"Football":true}`.  However, if the keys are non-Strings, then Maps will be written as a JSON object with `{"@keys":[...], "@items":[...]}`, where `@keys` is an array [] of all the keys, and the `@items` is an array [] of all the values.  Entry 0 of `@keys` matches with Entry 0 in the `@items` array, and so on.  Thanks for Christian Reuschling for making the request and then supplying the implementation.
  * Change some APIs from `private` to `protected` to allow for subclasses to more easily override the default behavior.
#### 2.6.1
  * Bug fix: An internal `Map` that kept meta-information about a Java Class, changed to `ConcurrentHashMap` from `HashMap`.
#### 2.6.0
  * Added support for specifying which fields on a class will be serialized.  Use the `JsonWriter.FIELD_SPECIFIERS` key and assign the value to a `Map<Class, List<String>>`, where the keys of the `Map` are classes (e.g. Bingo.class) and the values are `List<String>`, which indicates the fields to serialize for the class.  This provides a way to reduce the number of fields written for a given class.  For example, you may encounter a 3rd Party class which fails to serialize because it has an oddball field like a `ClassLoader` reference as a non-static, non-transient field. You may not have access to the source code to mark the field as `transient`. In this case, add the appropriate entries in the `FIELD_SPECIFIERS` map. Voila, problem solved. Use the `JsonWriter` API that takes `optionalArgs Map`.  The key for this `Map` is `JsonWriter.FIELD_SPECIFIER` and the value is `Map<Class, List<String>>`.
#### 2.5.2
  * `java.net.URL` can now be used as a constructor argument.  The reader was throwing an exception instantiating a constructor with a `URL` parameter.
  * `java.lang.Object` parameters in constructor arguments are now tried with both null and `new Object()` now.
#### 2.5.1
  * Fixed a bug (introduced in 2.5.0) in the processing of a `Map` that has a `Collection` as a key.
#### 2.5.0
  * New 'Pretty-Print' option available.  If the 'args' Map passed to `JsonWriter.objectToJson(o, args)` contains the key `JsonWriter.PRETTY_PRINT` and the value 'true' (`boolean` or `String`), the `JsonWriter` output will be formatted in a nice human readable format.
  * Convert a JSON String to Pretty-Print format using `JsonWriter.formatJson(String json)`.  A `String` will be returned with the JSON formatted in a nice, human readable format.
  * If a Field contains Parameterized types (e.g., `Map<String, Set<Long>>`, and so on), `JsonReader` will use those fields to process objects deep within Maps, Collections, etc. and still create the proper Java class.
#### 2.4.5
  * Allow "" to be set into `Date` field, setting the `Date` field (or `Date` array element) as null.
#### 2.4.4
  * Allow "" to be set into `BigInteger` or `BigDecimal` when return value is `Map` (`JsonObject`). "" to non-String fields will be null, except for primitives and primitive wrappers, that will result in JVM default value.
#### 2.4.2
  * Allow "" to be set into non-String fields, when doing so, null is set on Object type fields; on primitive fields, the JVM default value is set. This is for when converting JSON to Java objects directly.
#### 2.4.1
  * Added support to allow primitives and `String` to be assigned to abstract / interface / base type field on an object (`Serializable`, `Comparable`, `Object`, etc.). Primitives can now be 'set' into these fields, without any additional type information.
#### 2.4.0
  * Primitives can be set from `Strings`
  * `Strings` can be set from primitives
  * `BigDecimal` and `BigInteger` can be set from primitives, `Strings`, `BigDecimal`, or `BigInteger`
#### 2.3.0
  * `Maps` and `Collections` (`Lists`, `Set`, etc.) can be read in, even when there are no `@keys` or `@items` as would come from a Javascript client.
  ***json-io** will now use the generic info on a `Map<Foo, Bar>` or `Collection<Foo>` object's field when the `@type` information is not included.**json-io** will then know to create `Foo` instances, `Bar` instances, etc. within the `Collection` or `Map`.
  * All parsing error messages now output the last 100 characters read, making it easier to locate the problem in JSON text. Furthermore, line and column number are now included (before it was a single position number). This allows you to immediately find the offending location.
  * You can now force `@type` to be written (not recommended) by putting the `JsonWriter.TYPE` key in the `JsonWriter` args map, and assigning the associated value to `true`.
#### 2.2.32
  * Date/Time format can be customized when writing JSON output. New optional `Map args` parameter added to main API of `JsonWriter` that specifies additional parameters for `JsonWriter`. Set the key to `JsonWriter.DATE_FORMAT` and the value to a `SimpleDateFormat` string.  Two ISO formats are available for convenience as constants on `JsonWriter`, `JsonWriter.ISO_DATE_FORMAT` and `JsonWriter.ISO_DATE_TIME_FORMAT`.
  * `JsonReader` updated to read many different date/time formats.
  * When `JsonReader` encounters a class that cannot be constructed, you can associate a `ClassFactory` to the class, so that then the un-instantiable class is encountered, your factory class will be called to create the class. New API: `JsonReader.assignInstantiator(Class c, ClassFactory factory)`
#### 2.2.31
  * Adds ability to instantiate a wider range of constructors. This was done by attempting construction with both null and non-null values for many common class types (`Collections`, `String`, `Date`, `Timezone`, etc.)
#### 2.2.30
  * `java.sql.Date` when read in, was instantiated as a `java.util.Date`. This has been corrected.
#### 2.2.29
  * First official release through Maven Central<|MERGE_RESOLUTION|>--- conflicted
+++ resolved
@@ -17,11 +17,7 @@
 * RecordFactory now checks the Java version before using records
 * Fixed VarHandle injection using a MethodHandle
 * Fixed VarHandle injection invocation for reflection-based Injector
-<<<<<<< HEAD
-* Added test for `SealableList.toString()`
-=======
 * Fixed Injector method-based creation to correctly locate void setters
->>>>>>> 789aa792
 #### 4.54.0 Updated to use java-util 3.3.1
 * Updated [java-util](https://github.com/jdereg/java-util/blob/master/changelog.md) from `3.3.1` to `3.3.2.`
 #### 4.53.0 Updated to use java-util 3.3.1
