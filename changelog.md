### Revision History
#### 4.55.0 (unreleased) Updated to use java-util 3.3.3
* Updated [java-util](https://github.com/jdereg/java-util/blob/master/changelog.md) from `3.3.2` to `3.3.3.`
* Fixed deserialization of Java records
* Tests now create record classes via reflection for JDK 8 compatibility
* SealableNavigableMap now wraps returned entries to enforce immutability
* Documentation expanded for CompactMap usage and builder() caveats
* JsonObject exposes `getTypeString()` with the raw `@type` value
* Added tests for ModifierMaskFilter.
* Pinned core Maven plugin versions to prevent Maven 4 warnings
* Documentation updated with guidance for parsing JSON that references unknown classes
* RecordFactory now uses java-util `ReflectionUtils`
* Added RecordReader test
* Added NamedMethodFilter tests and null-safe handling
* Added tests for Injector's private constructors
* Fixed VarHandle reflection to allow private-constructor injector
* RecordFactory now checks the Java version before using records
* Added additional SealableList tests for remaining APIs
* Added Injector tests for VarHandle injection and getters
<<<<<<< HEAD
* Added tests for Injector.getUniqueFieldName()
=======
* Added tests for `Accessor.getMethodHandle()` and `getGenericType()`
* Fixed VarHandle injection using a MethodHandle
* Fixed VarHandle injection invocation for reflection-based Injector
>>>>>>> 867691d2
#### 4.54.0 Updated to use java-util 3.3.1
* Updated [java-util](https://github.com/jdereg/java-util/blob/master/changelog.md) from `3.3.1` to `3.3.2.`
#### 4.53.0 Updated to use java-util 3.3.1
* Updated [java-util](https://github.com/jdereg/java-util/blob/master/changelog.md) from `3.3.0` to `3.3.1.`
* Removed unused ClassFactories.
* Added `ReadOptions/WriteOptions` ability to specify `notCustmoRead/Written` classes in `notCustomRead.txt` and `notCustomWritten.txt`
#### 4.52.0 CompactMap and CompactSet Enhancements
* `CompactMap` and `CompactSet` JSON formats improved - match historical formats, except when using builder pattern.
* `ByteBuffer and CharBuffer` converstions to/from `Map` added.
* Performance improvements in JSON serialization and deserialization.
* Code simplification related to instance creation for common types.
* Updated [java-util](https://github.com/jdereg/java-util/blob/master/changelog.md) from `3.2.0` to `3.3.0.`
#### 4.51.0 CompactMap and CompactSet Enhancements
* **JSON Serialization Improvements**
  * Implemented specialized JSON serialization for `CompactMap` and `CompactSet` with optimized format
  ```json
  {"@type":"com.cedarsoftware.util.CompactMap","config":"java.util.HashMap/CS/S70/id/Unord","data":{...}}
  {"@type":"com.cedarsoftware.util.CompactSet","config":"CI/S30/Ord","data":{...}}
  ```
  * Added tests to ensure reference identity maintained across JSON round-trips
  * Preserved configuration details during serialization/deserialization
* **Collection API Consistency**
  * Aligned `CompactSet` API with `CompactMap` for better usability
* **Improved JsonObject Implementation**
  * Consistent `Map` Interface: Enhanced `JsonObject` to implement the `Map` interface more consistently:
  * Fixed the internal storage mechanism to properly handle different storage states
  * Ensured `Map` methods work correctly regardless of internal storage approach
* **Documentation and Testing**
  * Added comprehensive test suite for JSON serialization and deserialization
  * Added tests for complex reference scenarios and edge cases
  * Improved JavaDoc comments for new public methods
* Updated [java-util](https://github.com/jdereg/java-util/blob/master/changelog.md) from `3.1.1` to `3.2.0.`
#### 4.50 Major Improvements to Type Resolution and API Usability
* **Enhanced Type System Support**
  * `json-io` now leverages `java-util`'s sophisticated `TypeUtilities` framework to provide comprehensive resolution of complex Java generics:
      * Full support for `ParameterizedTypes` (e.g., `Map<String, List<Person>>`)
      * Proper handling of `GenericArrayTypes` for arrays with generic components
      * Resolution of `TypeVariables` in generic class hierarchies
      * Support for `WildcardTypes` (`? extends`, `? super`) in generic declarations
      * These improvements enable more accurate field type inferencing during Java object resolution, particularly for complex nested generic structures.
  * Performance improvements in parsing and resolving. 
* **New Type-Aware API Capabilities**
  * Added advanced type specification via the new `TypeHolder` class:
      * Enables capturing and preserving full generic type information at runtime
      * Allows specifying complex parameterized types as deserialization targets
      * Example: `new TypeHolder<Map<String, List<Person>>>() {}`
  * The `JsonIo` class now accepts `TypeHolder` instances, allowing precise type targeting beyond what's possible with raw `Class` references alone.
* **Fluent Builder API for Improved Developer Experience**
  * Introduced a new fluent builder pattern through the `JsonIo.toJava()` API family:
      * More intuitive, chainable API that clearly separates the input source from the target type
      * Provides dedicated methods for different input types (String, InputStream, JsonObject)
      * Offers type-specific terminal operations:
          * `asClass(Class<T>)` for simple class types
          * `asType(TypeHolder<T>)` for complex generic types
      * Examples:
        ```java
        // Simple class types
        Person person = JsonIo.toJava(jsonString, options).asClass(Person.class);
      
        // Complex generic types
        List<Person> people = JsonIo.toJava(jsonString, options)
                                  .asType(new TypeHolder<List<Person>>(){});
        ```
      * Eliminates ambiguity in method signatures while providing a more expressive API
      * Facilitates better IDE code completion and suggestion
* Updated [java-util](https://github.com/jdereg/java-util/blob/master/changelog.md) from `3.0.3` to `3.1.0.`
#### 4.40.0
  * All Time and Date classes compressed to a single String representation in JSON, uses ISO formats when possible.
  * Java's `Pattern` and `Currency` support added
  * Updated [java-util](https://github.com/jdereg/java-util/blob/master/changelog.md) from `3.0.2` to `3.0.3.`
#### 4.33.0
  * New custom `ClassFactory` classes are easier to write:
    * See [examples](user-guide.md#classfactory-and-customwriter-examples)
  * `ByteBuffer` and `CharBuffer` now natively supported.
  * `CompactMap` supported added via `CompactMapFactory` and `CompactMapWriter`.
  * `Sealable*` tests moved from `java-util` to `json-io` (and so have the `Sealable*` classes).
#### 4.32.0
  * EnumSet can now be written with @type or @enum, controlled by a WriteOption (writeEnumSetOldWay).  Currently, the default is `true,` write the old way for backward compatibility. This will change in a future release.
  * JsonObject simplified, with `@keys` and `@items` now as explicit fields.
  * JsonObject simplified, enumType has been removed, as it is now stored in JavaType field.
  * Root object types like `Person[].class` or `String[].class` supported for casting, as opposed to only `Object[].class.`
#### 4.31.0
  * scrub release.
#### 4.30.0
  * Root object type's like `Person[].class,` `String[].class,` can now be specified as the `rootType` and the return value will be `Person[],` `String[],` or a `ClassCastException` if the JSON data does not match the type.
  * `JsonIo.formatJson()` three parameter version removed. Use the one (1) parameter API that takes the JSON to format. It runs much faster, as it no longer deserializes/serializes, but walks the JSON `String` directly.
#### 4.29.0
  * Consumed `java-util's` `ClassUtilities.getClassLoader(),` which obtains the classLoader in a more robust way and works in OSGi and JPMS environment or non-framework environment
  * Removed `slf4j` and `logback-classic` from `test` dependencies
  * Merged in PR #297 by DaniellaHubble: Fix test that fails unexpectedly in `testEnumWithPrivateMembersAsField_withPrivatesOn()`
  * Updated [java-util](https://github.com/jdereg/java-util/blob/master/changelog.md) from `2.15.0` to `2.17.0.`
#### 4.28.0
  * Updated [java-util](https://github.com/jdereg/java-util/blob/master/changelog.md) from `2.14.0` to `2.15.0.`
#### 4.27.0
  * `ReadOptionsBuilder.addInjectorFactory()` added to allow additional `InjectorFactory's` to be added.
  * `ReadOptionsBuilder.addFieldFilter()` added to allow additional `FieldFilters` to be added.
  * LRU size control added to `ReadOptionsBuild` and `WriteOptionsBuilder`. These control the LRU size of the cache that maps `Classes` to `Fields`, `Classes` to `Injectors`, and `Classes` to `Accessors.`
  * Adds `bigint,` `BigInt,` `bigdec,` `BigDec,` `String,` `Date,` and `Class` to aliases to java-util's `ClassUtilities.forName()` support
  * Updated [java-util](https://github.com/jdereg/java-util/blob/master/changelog.md) from `2.13.0` to `2.14.0.`
#### 4.26.0
  * Performance improvement for `JsonIo`: When using `null` for default `ReadOptions` or `WriteOptions,` the same static instance is used.  
  * Updated [java-util](https://github.com/jdereg/java-util/blob/master/changelog.md) from `2.10.0` to `2.13.0.`
#### 4.25.0
  * `JsonParser` now uses an instance-based cache for common values, not a static one.  This will allow for more speed during concurrent parsing.
  * Within `aliases.txt,` `java.time.zone.ZoneRules = ZoneRules` is now correctly specified (it had `java.time.ZoneRules` before).
  * When `null` passed in for `ReadOptions` or `WriteOptions` to `JsonIo` APIs, an already created default instance of `ReadOptions` or `WriteOptions` is returned to improve performance (no need to reconstruct the default instance).
  * Updated [java-util](https://github.com/jdereg/java-util/blob/master/changelog.md) from `2.9.0` to `2.10.0.`
#### 4.24.0
  * All aliases have been moved to [aliases.txt](/src/main/resources/config/aliases.txt) in the resources folder. It is a very complete list of class names to alias names. If you want less aliases (or more) substituted on writing JSON, use the `addPermanentAlias()` APIs on `ReadOptionsBuilder` and `WriteOptionsBuilder.` If you do not want a particular alias output, use `WriteOptionsBuilder.removeAliasedClassName(wildcardPattern)`. The API is available for all Read/WriteOptions, the "permanent" APIs on the builder, or for a specific Read/WriteOptions instance.
  * The "extendedAliases" option has been removed from Read/Write options builders. By default, as many aliases are enabled as possible, and you can use the removeAliasXXX APIs to reduce them, or place your own version of [aliases.txt](/src/main/resources/config/aliases.txt) in the classpath ahead of the one in `json-io.jar.`
  * `WriterContext.getObjsReferenced()` added, which has all objects id to `Object` to allow custom writers to write `@id, @ref` if desired.
#### 4.23.0
  * `Collections.unmodifiableXXX()` instances when serialized, restore back to unmodifiable instances.
  * `ImmutableList` and `ImmutableSet` restore back unmodifiable instances.
  * `ReadOptionsBuilder` now include all extended aliases by default (`.withExtendedAliases()`). You can take advantage of this on the sending side by using the `WriteOptionsBuilder().withExtendAliases().` We will default this on the `WriteOptionsBuilder` in the future as the new default makes it "out there."  Remember: You can read them even if they are not sent, but you can't write them if the reader is not ready for them. 
#### 4.22.0
  * Many more `@type` aliases added to keep the JSON succinct and more human-readable.
  * Broader conversion support for rootTypes: `JsonIo.toObjects(..., rootType)` Includes all the `java-utils` `Converter.convert()` pairings (680+)
  * Removed `stack` argument from CustomReader. When creating a CustomReader, use the passed in `resolver.push(node)` to push objects onto the stack for later processing (custom or not). See example in UserGuide (coming shortly).  
#### 4.21.0
  * Empty Lists, Sets, and Maps enforce 'emptiness' on reconstruction
  * Singleton Lists, Sets, and Maps enforce 'singleton-ness' on reconstruction
  * Synchronized Lists, Sets, and Maps enforce 'synchronized-ness' on reconstruction
  * Fixed NPE on null writeOptions for `JsonIo.toJson().` The `writeOptions` are now created with defaults for you if null is passed in.
  * Added `Resolver` as the last argument to the `JsonClassReader.read()` method. The author is not required to use the `Resolver` in their implementation, but it does it come in handy as it has the Map of IDs to JsonObjects, as well as the `ReadOptions,` and the `Converter.`
  * Deprecated the APIs on `JsonIo` that exist to show one how to convert the old style `Map` options to the new "builder" format. 
#### 4.20.0
  * `MethodFilter` can be applied to remove the use of a method accessor, useful when the method accessor is causing problems (additional unwanted side-effects) during the serialization (outputting of JSON). `MethodFilter's` are added to `WriteOptions` via the `WriteOptionsBuilder.` `MethodFilter's` can be added to a single `WriteOptions` instance or added permanently (jvm lifecyle) so that all created `WriteOptions` include it automatically (see `WriteOptionsBuilder.addPermanent*` APIs).
  * Significant updates made to User Guide documentation.
  * pom.xml file updated to support both OSGi Bundle and JPMS (Modules).
  * module-info.class resides in the root of the .jar but it is not referenced.
#### 4.19.13
  * `ReadOptionsBuilder` did not have the `withExtendedAliases()` option. This adds in all the `config/extendedAliases.txt` aliases, dramatically shrinking the size of common Java class names in the JSON `@type` field.
  * Both `ReadOptionsBuilder` and `WriteOptionsBuilder` can take an existing `ReadOptions` or `WriteOptions` as a starting point, allowing you to copy from an exist options, and then tweak it from there.
#### 4.19.12
  * Added `JsonIo.getReadOptionsBuilder(Map options)` and `JsonIo.getWriteOptionsBuilder(Map options)` to facilitate porting over code that users older Map-based options.
  * Removed classes that were packaged in the adapter layer `com.cedarsoftware.util.io.*` All classes now start at `com.cedarsoftware.io.*`  You will have to adjust your imports.
  * Bug fix: Arrays that did not have a type specified, but the array type could be inferred, the component types was incorrectly being set as the array type, not the component type.
  * Updated [java-util](https://github.com/jdereg/java-util/blob/master/changelog.md) from `2.4.6` to `2.4.8`.
#### 4.19.11
  * Removed references to JsonObject from transition classes com.cedarsoftware.util.io.JsonReader.
#### 4.19.10
  * Updated transition class `com.cedarsoftware.util.io.JsonReader`. This API is for temporary transition to JsonIo class static APIs.
  * Added transition class `com.cedarsoftware.util.io.JsonWriter`.  This API is for temporary transition to JsonIo class static APIs.
  * The entire packaging of JsonIo has been moved from com.cedarsoftware.util.io to com.cedarsoftware.io, except for the transition APIs.
  * Added the ability to put custom options (key/value pairs) on `WriteOptions` and `ReadOptions`.
#### 4.19.9
  * **NOTE**: Repackaged resources into config/resources
#### 4.19.8
  * **NOTE**: Repackaged com.cedarsoftware.util.io to com.cedarsoftware.io
  * **NOTE**: Repackaged com.cedarsoftware.util.reflect to com.cedarsoftware.io.reflect
  * You will need to adjust the import statements for any consuming classes.
#### 4.19.7
  * Handle NoSuchMethodError() quietly, for shaded accessFactories that were added by containing platform, that no logner exist.
#### 4.19.6
  * Added additional build properties to manifest.mf
  * Renamed method on AccessorFactory that changed signature, due to conflicts running inside container that also uses this library. 
#### 4.19.5
  * Updated `JsonReader` for backwards compatibility by adding `jsonToJava(), jsonToMaps(), jsonObjectsToJava()` static APIs. 
#### 4.19.4
  * In `ReadOptionsBuilder` and `WriteOptionsBuilder`, when loading dynamic items (class names, aliases, etc.) from resources, output warnings as opposed to throwing exceptions.
#### 4.19.3
  * Remove `ReflectionUtils` from json-io as it is part of java-util.
  * Updated [java-util](https://github.com/jdereg/java-util/blob/master/changelog.md) from `2.4.4` to `2.4.5`.
#### 4.19.2
  * Moved more settings/properties from source code to resource files. 
    > Example changes required due to this update:
    <br><b>Before</b>
    > ```
    > A. Employee e = (Employee) JsonReader.jsonObjectsToJava(JsonObject employee, readOptions)
    > ```
    > <b>After</b>
    > ```
    > A. Employee e = JsonIo.toObjects(JsonObject, readOptions, Employee.class)
    > ```

#### 4.19.1
  * The old `Map` options method has been superceded by passing instead a `WriteOptions` or `ReadOptions` instance.
    All the prior features are still supported, plus new features have been added.  Use the methods on
    `WriteOptionsBuilder` and `ReadOptionsBuilder` to set them.   
    > Example changes required due to this update:
    <br><b>Before</b>
    > ```
    > // Using [key: value] to indicate a Map 
    > A. String json = JsonWriter.objectToJson(srcObj, [JsonWriter.TYPE: false])
    > B. JsonWriter.objectToJson(srcObj)
    > C. String json = JsonWriter.toJson(srcObj, null)
    > D. String json = JsonWriter.formatJson(json)
    > E. Map axisConverted = (Map) JsonReader.jsonToJava(json, [JsonReader.USE_MAPS:true])
    > F. JsonWriter.writeJsonUtf8String(value, writer)
    > ```
    > <b>After</b>
    > ```
    > A. String json = JsonIo.toJson(srcObj, new WriteOptionsBuilder().showTypeInfoNever().build());
    > B. JsonIo.toJson(srcObj)
    > C. JsonIo.toJson(srcObj, null) // 2nd arg is WriteOptions instance (can be null for defaults)
    > D. return JsonIo.formatJson(json)
    > E. ReadOptionsBuilder builder = new ReadOptionsBuilder().returnAsMaps().build() 
    >    Map axisConverted = JsonIo.toObjects(json, builder.build(), null)  // 3rd param can be root class
    > F. JsonWriter.writeJsonUtf8String(writer, value)
    > ```
#### 4.19.0
  * User Guide documentation on how to specify "options" to `JsonReader/JsonWriter` the new, easier way.  The old Map options method has been superceded by the `WriteOptions` and `ReadOptions` approach.  All the prior options are still supported, plus new features have been added.
#### 4.18.0
  * Bug fix: When Enums were sent the "old way," (JSON object form) there was a bug in outputting additional fields defined on an Enum.
  * Enhancement: Improvements on Object construction for difficult to instantiate classes. 
#### 4.17.0
  * Java class instantiation has been improved and the related code has been refactored to a much better state.
  * More built-in types are moving to use the ClassFactory and JsonClassWriter, simplifying the code base further.
  * Continuing to refine the JsonReader/JsonWriter API, Deprecated older redundant methods.  
  * There will be more releases of the 4.x branch, including support for specifying a root class to load from, removing the @type output for root fields (Issue #122, #150), support for field names without quotes and JSON comments, to name a few.
  * Upcoming version 5.0.0 will drop the dedicated methods.  
  * Upcoming version 6.0.0 will move to JDK 11 syntax.  
#### 4.16.0
  * `JsonReader/JsonWriter` Options are now specified using `ReadOptionsBuilder.build()` and `WriteOptionsBuilder.build().`
  * For improved security, key JDK classes like `ClassLoader,` `Process` (and derived classes), `Method`, `Field`, `Constructor` and others are not serialized.
  * Fixed Issue #185 Serializing/deserializing `SingletonMap/List/Set.`
  * Performance improvement: Reads and Writes are much faster due to improved low-level stream handling.  More to come on read performance improvements.
  * The public API on `JsonReader` and `JsonWriter` has been simplified to fewer options and many of the prior APIs have been deprecated.  The 5.0.0+ release will remove these deprecated APIs.
#### 4.15.0
  * Supports `JDK1.8, JDK11, 17, 21.` Tested with these versions, and compiled in class file version 52 (`JDK1.8 `) format.
  * `ClassFactory` added `isFinalObject() { return true/false }` to prevent additional processing from happening if the `ClassFactory` creates the object AND assigns all values.
  * Fixed an issue with classes that used custom reader/writers being loaded when inside an array or collection. If there were circular references, they were not resolved correctly.
  * This version writes `Enums` in a more compact way with the field name associated to a JSON String name of the enum.  However, the prior versions of `json-io` wrote `Enums` out as JSON objects.  The JSON reader will read `Enums` either way.  If you want the output to continue to write `Enums` as a JSON Object, use the `.writeEnumsAsObjects()` on the `WriteOptionsBuilder`, and it will output enums as it used to.
  * Minor change: `JsonObject` was `JsonObject<K, V>` and is now `JsonObject` (no generics).  If you used `JsonObject` in your code, make sure to remove the generics.
  * Minor change: `JsonReader.ClassFactory::newInstance(Class c, Object)` has been changed to `JsonReader.ClassFactory::newInstance(Class<?>, JsonObject)`.  If you have written a `CustomClassFactory,` update the method signature to `newInstance(Class<?>, JsonObject).` 
#### 4.14.2
  * `Enum/EnumSet` support fully added @kpartlow
  * `WARN` This version inadvertently slipped to `JDK11+` (which has been corrected in `4.15.0`).  Version `5.x.x` will be `JDK11 or JDK17`.
#### 4.14.1
  * JDK 1.8 is target class file format. @laurgarn
  * JDK 11 is source file format. @laurgarn
  * Bug fix: `EnumSet` support fixed. @laurgarn
  * Bug fix: Null boxed primitives are preserved round-trip. @laurgarn
  * Enhancement: Filter Blacklisted Fields Before Trying to Access them to prevent exceptions thrown by Proxies (improve hibernate support) @kpartlow
  * Bug fix: Stack overflow error caused by json-io parsing of untrusted JSON String @PoppingSnack
  * Enhancement: Create gradle-publish.yml @devlynnx
  * Enhancement: Added record deserialization, which implies java 16 codebase @reuschling
  * Bug fix: Fixed TestJavaScript @h143570
  * Enhancement: Bump gson from 2.6.2 to 2.8.9 @dependabot
  * Enhancement: support deserialization of Collections.EmptyList on JDK17 @ozhelezniak-talend
#### 4.14.0
  * Bug fix: `Enum` serialization error with Java 17 #155.  According to @wweng-talend, if you set : "--illegal-access=deny" on jvm parameters, it works the same between jdk11 and jdk17. 
  * Bug fix: java.lang primitives serialization - JDK-8256358 - JDK 17 support #154. Fix by @wwang-talend.
  * Bug fix: failed to deserialize `EnumSet` with json without type #120.  Fix by @sgandon and @wwang-talend
#### 4.13.0
   * Enhancement: Clear unresolved references after all have been processed, as opposed to removing each one after it was processed.  
#### 4.12.0
  * Bug fix: Enhancement #137 introduced bug for negative numbers on simple values when tolerant/lenient parsing of +/- infinity was turned on.
#### 4.11.1
  * Enhancement (#140): New option flag added `FORCE_MAP_FORMAT_ARRAY_KEYS_ITEMS:true|false` to allow forcing JSON output format to always write `Map` as `@keys/@items` in the JSON (example: `{"@keys":["a", "b"], "@values":[1, 2]}`, rather than its default behavior of recognizing all `String` keys and writing the `Map` as a JSON object, example: `{"a":1, "b":2}.`  The default value for this flag is `false`.  
#### 4.11.0
  * Enhancement (#137): Allow tolerant/lenient parser of +/- infinity and NaN.  New API added, `JsonReader.setAllowNanAndInfinity(boolean)` and `JsonWriter.setAllowNanAndInfinity(boolean)`.  The default is `false` to match the JSON standard.
  * Enhancement (#129): `JsonReader.jsonToJava("")` or `JsonReader.jsonToJava(null)` now returns a `null`, rather than throwing an exception.
  * Bug fix (#123): Removed vulnerability by disallowing `ProcessBuilder` to be serialized.
  * Bug fix (#124): Illegal Reflective Access warning when using json-io in Java 9 or newer.  This was do to call `isAccessible()` on Java's `Field` class.  This has been removed.
  * Bug fix (#132, #133): There was instance when @i was written when it should have been @e, indicating items, when using SHORT_META_KEYS flag. 
  * Bug fix (#135): When reading `{ "@type": "char", "value": "\"" }`, the value was read in as `\u0000`.  It now reads in correctly as a double quote character.
#### 4.10.1
  * Enhancement: Made `FastPushbackBufferedReader` constructor public so that this stream reader can be used anywhere.
#### 4.10.0
  * Bug fix: When reading into `Maps`, logical primitives that are not `long`, `double`, `boolean`, or `null`, were being kept in `JsonObjects` instead of being converted into their respective types (`int`, `float`, `Date`, etc.) 
#### 4.9.12
  * Bug fix: Line number was incorrectly being reported as column number in error output. 
#### 4.9.11
  * Enhancement: Added nice JSON-style argument format method, typically used for logging method calls.  See `MetaUtils.getLogMessage()`. 
#### 4.9.10
  * Bug fix: When system property file.encoding was not set to UTF-8, json-io was not correctly handling characters outside the ASCII space.  @rednoah
#### 4.9.9
  * Enhancement: Missing field handler improvements. Submitted by @sgandon
#### 4.9.8
  * Enhancement: Missing field handler improvements. Submitted by @sgandon
#### 4.9.7
  * Enhancement: Added `JsonReader.addReaderPermanent()` and `JsonWriter.addWriterPermanent()` to allow for a static (lifecycle of JVM) reader / writer to be added.  Now, custom readers and writers can be added that only exist per-instance of `JsonReader` / `JsonWriter` or permanently, so they do not have to be added each instantiation (through args or call `.addReader()` or `.addWriter()`).
#### 4.9.6
  * Enhancement: Improved `enum` handling. Updated how enums are detected so that subclasses of enums are detected.  `ordinal` and `internal` fields no longer output.
#### 4.9.5
  * Bug fix: The new FastPushBackBytesReader was incorrectly reading a String byte-by-byte ignoring the code point boundaries.  Because of this, it would blow up during parsing Strings with characters outside the ascii range.  New test case added that causes the failure.  For time being, the FastPushBackBytesReader has been removed.
  * Javadoc updates.
#### 4.9.4
  * Optimization: The coercedTypes Map in the Resolver is built one time now.
  * Added test case illustrating gson cannot handle writing then reading back Maps correctly when the keys are not Strings.
#### 4.9.3
  * Enhancement: Double.INF and NAN are output as null.
#### 4.9.2
  * Optimization: When parsing from String, a different (faster) byte[] based pushback reader is used.
  * Optimization: Built-in Readers and Writers are only instantiated once for all instances of JsonReader / JsonWriter and then re-used.
  * Enhancement: Inner 'view' classes generated from `.keySet()` and `.values()` are coerced to standard mutable collection classes. 
  * Optimization: Identical code consolidated to one function.
#### 4.9.1
  * Enhancement: Make it possible to assign instantiator for package private classes, for example com.google.common.collect.RegularImmutableMap.  Contributed by @mhmx (Richard Kovacs)
#### 4.9.0
  * Enhancement: AtomicInteger, AtomicLong, and AtomicBoolean are now supported.
#### 4.8.0
  * Enhancement: Added support for specifying the ClassLoader to be used when mapping JSON to Objects. Useful within OSGI and other frameworks where multiple ClassLoaders are involved. @lightcycle
  * JavaDoc has been significantly updated / improved.
#### 4.7.0
  * Bug fix: failing to set a double field when the JSON from the client contained a whole number (e.g. 300) instead of a decimal (e.g. 300.0). @lordvlad
  * Enhancement: when instantiating classes, json-io iterates through constructors until it can find one that works.  The order of constructors was non-deterministic.  Now the order is public constructors first, then protected, then private.
#### 4.6.0
  * Bug fix: custom write serializers were being cleared in the `write()` method, not the `close()` method after full serialization completed.  @darmbrust
  * Enhancement: Access increased to public for the pretty-print support apis, `tabIn()`, `tabOut()`, and `newLine()`. @darmbrust
#### 4.5.0
  * Improved read speed.
  * Black-list support for excluding fields.  Submitted by @sgandon
  * Pretty-print with support for options.  Submitted by @dtracers
  * Ability to use `writeObject()` API to write the 'body only'.  Submitted by @francisu
  * Bug fix: Unclear error sometimes when a class could not be loaded.  Submitted by @francisu
  * Enhancement: Provide optional notification of missing field. Submitted by @francisu
#### 4.4.0
  * `JsonReader.jsonToMaps()` API is no longer recommended (not yet deprecated).  These can easily be turned into `JsonReader.jsonToJava(json, [(JsonReader.USE_MAPS):true])`.  The one difference is the return value will match the return value type of the JSON (not always be a Map).
#### 4.3.1
  * Enhancement: Skip null fields.  When this flag is set on the `JsonWriter` optional arguments, fields which have a null value are not written in the JSON output.
#### 4.3.0
  * Double / Float Nan and inifinity are now written as null, per RFC 4627
  * JsonReader.jsonToJava() can now be used to read input into Maps only (as opposed to attempting to create specific Java objects.
    Using this API allows the return value to support an array [], object, string, double, long, null as opposed to the JsonReader.jsonToMaps()
    API which forces the return value to be a Map.  May deprecate JsonReader.jsonToMaps() in the future.
#### 4.2.1
  * Bug fix: The error message showing any parsing errors put the first character of the message at the end of the message (off by one error on a ring buffer).
  * Parsing exceptions always include the line number and column number (there were a couple of places in the code that did not do this).
#### 4.2.0
  * Enhancement: In Map of Maps mode, all fields are kept, even if they start with @.  In the past fields starting with @ were skipped.
  * Ehancement: No longer throws ClassNotFound exception when the class associated to the @type is not found.  Instead it returns a LinkedHashMap, which works well in Map of Maps mode.  In Object mode, it*may* work if the field can have the Map set into it, otherwise an error will be thrown indicating that a Map cannot be set into field of type 'x'.
  * Bug fix: In Map of Maps mode, Object[] were being added with an @items field.  The object[] is now stored directly in the field holding it.  If an Object[] is 'pointed to' (re-used), then it will be written as an object { } with an @id identifying the object, and an @items field containing the array's elements.
#### 4.1.10
  * Enhancement: Java's EnumSet support added (submitted by @francisu) without need for using custom instantiator.
  * Enhancement: Added support for additional instantiator, ClassFactory2 that takes the Class (c) and the JsonObject which the instance will be filled from.  Useful for custom readers.
#### 4.1.9
  * Bug fix: When writing a Map that has all String keys, the keys were not being escaped for quotes (UTF-8 characters in general).
#### 4.1.8
  * Bug fix: 4.1.7 skipped ALL transient fields.  If a transient field is listed in the field specifiers map, then it must be traced. 
#### 4.1.7
  * Bug fix: Transient fields are skipped during reference tracing. (fix submitted by Francis Upton, @francisu).  Some transient fields could cause an exception to be thrown when being trace for references, stopping serialization.   
#### 4.1.6
  * Better support for primitive output when 'never show type' is set. (submitted by @KaiHufenbach)
#### 4.1.5
  * Tests updated to use Groovy 2.4.4
  * Deserialization updated to handle objects where the referencing class uses an Object pointer and writes the value out as single primitive value, using the 'value' key. (submitted by @KaiHufenbach)
  * pom filed updated to use a maven bundle plugin (Apache Felix) to generate OSGI headers (submitted by @KaiHufenbach)
#### 4.1.4
  * Bug fix: Custom readers will now always have the .target field set if a `JsonObject` is passed to them.  The custom reader's `read()` method was being called before the `.target` field was set on the `JsonObject`.
#### 4.1.3
  * Made `JsonReader / JsonWriter getObjectsReferenced()` API `public` (allows custom reader / writers access to these)
  * `Resolver.createJavaObjectInstance()`, used to create the correct Java object for a `JsonObject` peer, no longer calls the .read() API for objects's with custom readers.
#### 4.1.2
  * All objects in the graph are 'traced' (JsonWriter.traceReferences) except references.  The code used to not trace fields on objects that were handled by custom writers.
#### 4.1.1
  * JDK 1.6 support - Use of `ReflectiveOperationException` changed to `InvocationTargetException`.
#### 4.1.0
  * JDK 1.6 support restored. Keeping 1.6 support for Android developers.  Submitted by @kkalisz
#### 4.0.1
  * To prevent @type from being written, set the optional argument `JsonWriter.TYPE = false`. This is generally not recommended, as the output JSON may not be able to be re-read into Java objects.  However, if the JSON is destined for a non-Java system, this can be useful.
#### 4.0.0
  * Custom readers / writers are set now per-instance of `JsonReader` / `JsonWriter`, not static.  This allows using different customization for cloning, for example, than for serialization to client.
  * `JsonReader.jsonToJava()` and `JsonReader.jsonToMaps()` now allow an `InputStream` to be used.
  * Custom readers / writers can now be set all-at-once through the optional 'args' `Map`.
  * 'notCustom' readers / writers can now be set all-at-once through the optional 'args' `Map`.
  * The `removeReader()`, `removeWriter()`, `removeNotCustomReader()`, and `removeNotCustomWriter()` APIs have been removed since customizers are set per-instance. 
#### 3.3.2
  * Added new `JsonObject.isReference()` API which will return 'true' if the `JsonObject` is currently representing a reference `@ref`
  * Added new `JsonReader.getRefTarget(jsonObject)` API which will follow the `@ref` links until it resolves to the referenced (target) instance.
  * Added new `JsonReader()` constructor that only takes the args (`Map`).  It is expected that you will call `JsonReader.jsonObjectsToJava(rootJsonObject)` which will parse the passed in JsonObject graph.
  * Added new `JsonReader.removeReader()` API to remove a custom reader association to a given class.
  * Added new `JsonWriter.removeWriter()` API to remove a custom writer association to a given class.
  * Added new `JsonReader.removeNotCustomReader()` API to remove a `not custom` reader - if a `notCustom()` reader has been added (preventing inherited object from using custom reader), the association can be eliminated using this API.
  * Added new `JsonWriter.removeNotCustomWriter()` API to remove a `not custom` writer - if a `notCustom()` writer has been added (preventing inherited object from using custom writer), the association can be eliminated using this API.
#### 3.3.1
  * Re-entrancy issue fixed.  If a CustomReader (or CustomWriter) instantiated another copy of JsonReader or JsonWriter (indirectly, through recursion, for example), the 2nd instance of JsonReader or JsonWriter would clobber the ThreadLocal values inside JsonReader / JsonWriter.  Those ThreadLocal values have been removed and converted to per-instance member variables.
#### 3.3.0
  * Consolidate all 3.2.x changes
  * Last snippet read no longer shows 'boxes' for unused internal buffer characters.
  * `JsonWriter` - moved reference check 'up' to `writeImpl()` so that each specific 'write' routine did not have to test / call `writeOptionalReference()`.
  * If you have a custom reader that does not bother to resolve references from 'deeper' internal `JsonObject` maps, an exception will no longer be thrown.  It is OK for a custom reader not to 'care' about internal deeper fields if it wants to ignore them.
#### 3.2.3
  * Cache Map's for custom reader's updated to be `ConcurrentMap` instead of `Map`.
#### 3.2.2
  * `JsonCustomReaderEx` added, which passes the 'args' `Map` through to the custom reader.
  * Both `JsonCustomReaderEx` and `JsonCustomWriterEx` have a `Map` as the last argument in their single method that is implemented by the custom reader / writer.  This `Map` is the same as the 'args' `Ma` passed into to the `JsonReader` / `JsonWriter`, with the added `JSON_READER` or `JSON_WRITER` key and associated value of the calling `JsonReader` / `JsonWriter` instance.
#### 3.2.1
  * Made `Support.getWriter()` method `public static` so that CustomWriters can easily use it
  * Changed `JsonCustomWriterEx` to no longer inherit from `JsonCustomWriter` and instead added a common parent (`JsonCustomWriterBase`).  This allows only one method to be overridden to create a `JsonCustomWriterEx`.
#### 3.2.0
  * New `JsonCustomWriterEx` interface which adds the `JsonWriter` access to the implementing class so that it can call back and use `jsonWriter.writeImpl()` API.
  * Change `JsonWriter.writeImpl()` from protected to public
#### 3.1.3
  * Performance improvement: No longer using .classForName() inside JsonObject to determine isMap() or isCollection().  Reading JSON into Map of Maps mode significantly faster.
#### 3.1.2
  * Bug fix: Version 3.1.1 introduced a bug where it would always run as though it was in JSON to Java mode always (as opposed to supporting JSON to Maps).  This has been fixed.
#### 3.1.1 
  * `JsonReader.UNKNOWN_OBJECT` added as an option to indicate what to do when an unknown object is encountered in the JSON.  Default is a `Map` will be created.  However, you can set this argument to a `String` class name to instantiate, or set it to false to force an exception to be thrown.
#### 3.1.0
  ***New Feature**: Short class names to reduce the size of the output JSON. This allows you to, for example, substitute `java.util.HashMap` with `hmap` so that it will appear in the JSON as `"@type":"hmap"`.  Pass the substitution map to the `JsonWriter` (or reader) as an entry in the args `Map` with the key of `JsonWriter.TYPE_NAME_MAP` and the value as a `Map` instance with String class names as the keys and short-names as the values. The same map can be passed to the `JsonReader` and it will properly read the substituted types.
  ***New Feature**: Short meta-key names to reduce the size of the output JSON.  The `@type` key name will be shortened to `@t`, `@id` => `@i`, `@ref` => `@r`, `@keys` => `@k`, `@items` => `@e`.  Put a key in the `args` `Map` as `JsonWriter.SHORT_META_KEYS` with the value `true`.   
#### 3.0.2
  * Bug fix: Using a CustomReader in a Collection with at least two identical elements causes an exception (submitted by @KaiHufenbach).    
#### 3.0.1
  * Added new flag `JsonWriter.WRITE_LONGS_AS_STRINGS` which forces long/Long's to be written as Strings.  When sending JSON data to a Javascript, longs can lose precision because Javascript only maintains 53-bits of info (Javascript uses IEEE 754 `double` for numbers).  The precision is lost due to some of the bits used for maintaining an exponent.  With this flag set, longs will be sent as Strings, however, on return back to a Java server, json-io allows Strings to be set right back into long (fields, array elements, collections, etc.)
#### 3.0.0
  * Performance improvement: caching the custom readers and writes associated to given classes.
  * Ease of use: `json-io` throws a `JsonIoException` (unchecked) instead of checked exception `IOException`.  This allows more flexibility in terms of error handling for the user.
  * Code cleanup: Moved reflection related code from `JsonReader` into separate `MetaUtils` class.
  * Code cleanup: Moved `FastPushbackReader` from `JsonReader` into separate class.
  * Code cleanup: Moved JSON parsing code from `JsonReader` into separate `JsonParser` class.
  * Code cleanup: Moved built-in readers from `JsonReader` to separate `Readers` class.
  * Code cleanup: Moved resolver code (marshals map of maps to Java instances) into separate `Resolver` classes.
#### 2.9.4
  * `JsonReader.newInstance()` API made public
  * Bumped version of junit from 4.11 to 4.12
  * Added additional tests to ensure that null and "" can be properly assigned to primitive values (matching behavior of java-util's `Converter.convert()` API).
#### 2.9.3
  * Bug fix: When writing a `Map` with JSON primitive keys (`String`, `Long`, `Double`, or `Boolean`), a `ClassCastException` was being thrown if the type was `Long`, `Double`, or `Boolean`.  This has been fixed with test added.
#### 2.9.2
  * Android: Rearranged `[:.]` to `[.:]` in regular expressions for Android compatibility.  Technically, it should not matter, but `[:.]` was causing `java.util.regex.PatternSyntaxException: Syntax error U_ILLEGAL_ARGUMENT_ERROR` on Android JVM.
  * Bug fix: When using the `JsonWriter` arguments `Map` with `FIELD_SPECIFIERS`, if you specified a field that was transient, it was not serialized.  This has been corrected.  When you specify the field list for a given class, the `Map` can contain any non-static fields in the class, including transient fields.
  * All JUnit tests converted to Groovy.
#### 2.9.1
  * Bug fix: Parameterized types are only internally stamped onto generic Maps (Maps read with no `@type`) if the field that points to the `Map` is a template variable or it has template arguments.
  * Performance optimization: tracing references specially handles `Collection` and `Map`.  By avoiding internal structures, the reference trace is much faster.
#### 2.9.0
  * Unmodifiable `Collections` and `Maps` can now be serialized.
  * Added tests to ensure that `JsonReader.jsonToMaps()` coerces the RHS values when logical primitives, to the optional associated `@type's` fields.
  * More tests and improved code-coverage.
#### 2.8.1
  * Bug fix: `JsonReader.jsonToMaps()` API was incorrectly attempting to instantiate peer objects (specified by "@type" field in the JSON) when in 'maps' mode.  This made `JsonReader.jsonToMaps()` fail if all referenced class names did not exist in the JVM.  This has been fixed.
  * Minor Javadoc cleanup (Daniel Darabos @darabos)
  * Began migration of tests from one monolithic Java class (`TestJsonReaderWriter`) to individual Groovy test classes.
#### 2.8.0
  * Additional attempt to instantiate classes via `sun.misc.Unsafe` added (optional must be turned on by calling `JsonReader.setUseUnsafe(true)`). json-io already tries all constructors (private or public) with varying arguments, etc.  If this fails and unsafe is true, it will try `sun.misc.Unsafe.allocateInstance()` which effectively does a C-style `malloc()`.  This is OK, because the rest of `JsonReader` fills in the member variables from the serialized content.  (Submitted by @KaiHufenbach).
#### 2.7.6
  * Performance optimizations.  Use of switch statement instead of if-else chains.
  * JDK 1.7 for source code and target JVM.
#### 2.7.5
  * Bug fix: ArrayIndexOutOfBounds could still occur when serializing a class with multiple Templated fields.  The exception has been fixed.
#### 2.7.4
  * Bug fix: ArrayIndexOutOfBounds exception occurring when serializing non-static inner class with nested template parameters.  JsonReader was incorrectly passing on the 'this$0' field for further template argument processing when it should not have.
#### 2.7.3
  * `JsonReader` executes faster (more efficiently manages internal 'snippet' buffer and last line and column read.)
  * Improved date parsing: day of week support (long or short name), days with suffix (3rd, 25th, etc.), Java's default `.toString()` output for `Date` now parses, full time zone support, extra whitespace allowed within the date string.
  * Added ability to have custom JSON writers for interfaces (submitted by @KaiHufenbach).
#### 2.7.2
  * When writing JSON, less memory is used to manage referenced objects.  `JsonWriter` requires a smaller memory foot print during writing.
  * New option available to JsonWriter that allows you to force enums to not write private variables.  First you can make them transient.  However, if you do not own the code or cannot change it, you can set the `JsonWriter.getArgs().put(ENUM_PUBLIC_ONLY, true)`, and then only public fields on enums will be emitted.
#### 2.7.1
  * `BigDecimal` and `BigInteger` are now always written as a primitive (immutable, non-referenced) value.  This uniformizes their output.
#### 2.7.0
  * Updated to support JSON root of `String`, `Integer`, Floating point, and `Boolean`, per the updated JSON RFP.  Example, the `String` "football" is considered valid JSON.  The `JsonReader.readObject()` API and `JsonReader.jsonToJava()` will return a `String` in this case.  The `JsonReader.jsonToMaps()` API will still return a `Map (JsonObject)`, and the `@items` key will contain an `Object[]` with the single value (`String, Integer, Double, Boolean`) in it.
  * When a Java `Map` has only `String` keys in it, json-io will use the JSON object keys directly and associate the values to the keys as expected.  For example, the `Map` ['Football':true] would be written `{"Football":true}`.  However, if the keys are non-Strings, then Maps will be written as a JSON object with `{"@keys":[...], "@items":[...]}`, where `@keys` is an array [] of all the keys, and the `@items` is an array [] of all the values.  Entry 0 of `@keys` matches with Entry 0 in the `@items` array, and so on.  Thanks for Christian Reuschling for making the request and then supplying the implementation.
  * Change some APIs from `private` to `protected` to allow for subclasses to more easily override the default behavior.
#### 2.6.1
  * Bug fix: An internal `Map` that kept meta-information about a Java Class, changed to `ConcurrentHashMap` from `HashMap`.
#### 2.6.0
  * Added support for specifying which fields on a class will be serialized.  Use the `JsonWriter.FIELD_SPECIFIERS` key and assign the value to a `Map<Class, List<String>>`, where the keys of the `Map` are classes (e.g. Bingo.class) and the values are `List<String>`, which indicates the fields to serialize for the class.  This provides a way to reduce the number of fields written for a given class.  For example, you may encounter a 3rd Party class which fails to serialize because it has an oddball field like a `ClassLoader` reference as a non-static, non-transient field. You may not have access to the source code to mark the field as `transient`. In this case, add the appropriate entries in the `FIELD_SPECIFIERS` map. Voila, problem solved. Use the `JsonWriter` API that takes `optionalArgs Map`.  The key for this `Map` is `JsonWriter.FIELD_SPECIFIER` and the value is `Map<Class, List<String>>`.
#### 2.5.2
  * `java.net.URL` can now be used as a constructor argument.  The reader was throwing an exception instantiating a constructor with a `URL` parameter.
  * `java.lang.Object` parameters in constructor arguments are now tried with both null and `new Object()` now.
#### 2.5.1
  * Fixed a bug (introduced in 2.5.0) in the processing of a `Map` that has a `Collection` as a key.
#### 2.5.0
  * New 'Pretty-Print' option available.  If the 'args' Map passed to `JsonWriter.objectToJson(o, args)` contains the key `JsonWriter.PRETTY_PRINT` and the value 'true' (`boolean` or `String`), the `JsonWriter` output will be formatted in a nice human readable format.
  * Convert a JSON String to Pretty-Print format using `JsonWriter.formatJson(String json)`.  A `String` will be returned with the JSON formatted in a nice, human readable format.
  * If a Field contains Parameterized types (e.g., `Map<String, Set<Long>>`, and so on), `JsonReader` will use those fields to process objects deep within Maps, Collections, etc. and still create the proper Java class.
#### 2.4.5
  * Allow "" to be set into `Date` field, setting the `Date` field (or `Date` array element) as null.
#### 2.4.4
  * Allow "" to be set into `BigInteger` or `BigDecimal` when return value is `Map` (`JsonObject`). "" to non-String fields will be null, except for primitives and primitive wrappers, that will result in JVM default value.
#### 2.4.2
  * Allow "" to be set into non-String fields, when doing so, null is set on Object type fields; on primitive fields, the JVM default value is set. This is for when converting JSON to Java objects directly.
#### 2.4.1
  * Added support to allow primitives and `String` to be assigned to abstract / interface / base type field on an object (`Serializable`, `Comparable`, `Object`, etc.). Primitives can now be 'set' into these fields, without any additional type information.
#### 2.4.0
  * Primitives can be set from `Strings`
  * `Strings` can be set from primitives
  * `BigDecimal` and `BigInteger` can be set from primitives, `Strings`, `BigDecimal`, or `BigInteger`
#### 2.3.0
  * `Maps` and `Collections` (`Lists`, `Set`, etc.) can be read in, even when there are no `@keys` or `@items` as would come from a Javascript client.
  ***json-io** will now use the generic info on a `Map<Foo, Bar>` or `Collection<Foo>` object's field when the `@type` information is not included.**json-io** will then know to create `Foo` instances, `Bar` instances, etc. within the `Collection` or `Map`.
  * All parsing error messages now output the last 100 characters read, making it easier to locate the problem in JSON text. Furthermore, line and column number are now included (before it was a single position number). This allows you to immediately find the offending location.
  * You can now force `@type` to be written (not recommended) by putting the `JsonWriter.TYPE` key in the `JsonWriter` args map, and assigning the associated value to `true`.
#### 2.2.32
  * Date/Time format can be customized when writing JSON output. New optional `Map args` parameter added to main API of `JsonWriter` that specifies additional parameters for `JsonWriter`. Set the key to `JsonWriter.DATE_FORMAT` and the value to a `SimpleDateFormat` string.  Two ISO formats are available for convenience as constants on `JsonWriter`, `JsonWriter.ISO_DATE_FORMAT` and `JsonWriter.ISO_DATE_TIME_FORMAT`.
  * `JsonReader` updated to read many different date/time formats.
  * When `JsonReader` encounters a class that cannot be constructed, you can associate a `ClassFactory` to the class, so that then the un-instantiable class is encountered, your factory class will be called to create the class. New API: `JsonReader.assignInstantiator(Class c, ClassFactory factory)`
#### 2.2.31
  * Adds ability to instantiate a wider range of constructors. This was done by attempting construction with both null and non-null values for many common class types (`Collections`, `String`, `Date`, `Timezone`, etc.)
#### 2.2.30
  * `java.sql.Date` when read in, was instantiated as a `java.util.Date`. This has been corrected.
#### 2.2.29
  * First official release through Maven Central<|MERGE_RESOLUTION|>--- conflicted
+++ resolved
@@ -15,15 +15,8 @@
 * Added tests for Injector's private constructors
 * Fixed VarHandle reflection to allow private-constructor injector
 * RecordFactory now checks the Java version before using records
-* Added additional SealableList tests for remaining APIs
-* Added Injector tests for VarHandle injection and getters
-<<<<<<< HEAD
-* Added tests for Injector.getUniqueFieldName()
-=======
-* Added tests for `Accessor.getMethodHandle()` and `getGenericType()`
 * Fixed VarHandle injection using a MethodHandle
 * Fixed VarHandle injection invocation for reflection-based Injector
->>>>>>> 867691d2
 #### 4.54.0 Updated to use java-util 3.3.1
 * Updated [java-util](https://github.com/jdereg/java-util/blob/master/changelog.md) from `3.3.1` to `3.3.2.`
 #### 4.53.0 Updated to use java-util 3.3.1
