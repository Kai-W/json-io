--- conflicted
+++ resolved
@@ -19,11 +19,6 @@
 * Fixed VarHandle injection invocation for reflection-based Injector
 * Fixed Injector method-based creation to correctly locate void setters
 * Injector.create now supports invoking package-private and private setter methods
-<<<<<<< HEAD
-* Added tests for SealableSet and its iterator Map.Entry handling
-=======
-* Added tests for SealableNavigableMap.equals(), toString(), and descendingKeySet()
->>>>>>> 2a70fc77
 #### 4.54.0 Updated to use java-util 3.3.1
 * Updated [java-util](https://github.com/jdereg/java-util/blob/master/changelog.md) from `3.3.1` to `3.3.2.`
 #### 4.53.0 Updated to use java-util 3.3.1
