### Revision History
#### 4.55.0 (unreleased) Updated to use java-util 3.3.3
* Updated [java-util](https://github.com/jdereg/java-util/blob/master/changelog.md) from `3.3.2` to `3.3.3.`
* Fixed deserialization of Java records
* Tests now create record classes via reflection for JDK 8 compatibility
* SealableNavigableMap now wraps returned entries to enforce immutability
* Preserve comparator when constructing `SealableNavigableSet` from a `SortedSet`
* Documentation expanded for CompactMap usage and builder() caveats
* JsonObject exposes `getTypeString()` with the raw `@type` value
* Added tests for ModifierMaskFilter.
* Added tests for `SealableSet` constructor, `toArray()` and `SealAwareEntry` equality.
* Pinned core Maven plugin versions to prevent Maven 4 warnings
* Fixed SealableNavigableSet.retainAll to correctly return modification status
* Fixed SealableNavigableSet.addAll to report modifications
* Corrected assertion for `retainAll` result in `SealableNavigableSetAdditionalTest`
* Documentation updated with guidance for parsing JSON that references unknown classes
* RecordFactory now uses java-util `ReflectionUtils`
* Added RecordReader test
* Added NamedMethodFilter tests and null-safe handling
* Added tests for Injector's private constructors
* Fixed `SealableNavigableSet.tailSet(E)` to include the starting element
* Added unit tests for `SingletonList` covering uninitialized state and mutation restrictions
* Expanded `SingletonList` tests for branch coverage
* Fixed VarHandle reflection to allow private-constructor injector
* Added unit tests for `SingletonMap` covering initialization, view collections, and equality
* Added tests for `ByteBufferWriter` covering array and direct buffers
* RecordFactory now checks the Java version before using records
* Fixed VarHandle injection using a MethodHandle
* Fixed VarHandle injection invocation for reflection-based Injector
* Fixed Injector method-based creation to correctly locate void setters
* Injector.create now supports invoking package-private and private setter methods
* SealableSet(Collection) now copies the supplied collection instead of wrapping it
* Added unit tests for CharBufferWriter.
<<<<<<< HEAD
* Added unit test for `JsonIo.main()` output of supported conversions.
=======
* Added tests for `ArgumentHelper.getNumberWithDefault`.
>>>>>>> 0444eaff
#### 4.54.0 Updated to use java-util 3.3.1
* Updated [java-util](https://github.com/jdereg/java-util/blob/master/changelog.md) from `3.3.1` to `3.3.2.`
#### 4.53.0 Updated to use java-util 3.3.1
* Updated [java-util](https://github.com/jdereg/java-util/blob/master/changelog.md) from `3.3.0` to `3.3.1.`
* Removed unused ClassFactories.
* Added `ReadOptions/WriteOptions` ability to specify `notCustmoRead/Written` classes in `notCustomRead.txt` and `notCustomWritten.txt`
#### 4.52.0 CompactMap and CompactSet Enhancements
* `CompactMap` and `CompactSet` JSON formats improved - match historical formats, except when using builder pattern.
* `ByteBuffer and CharBuffer` converstions to/from `Map` added.
* Performance improvements in JSON serialization and deserialization.
* Code simplification related to instance creation for common types.
* Updated [java-util](https://github.com/jdereg/java-util/blob/master/changelog.md) from `3.2.0` to `3.3.0.`
#### 4.51.0 CompactMap and CompactSet Enhancements
* **JSON Serialization Improvements**
  * Implemented specialized JSON serialization for `CompactMap` and `CompactSet` with optimized format
  ```json
  {"@type":"com.cedarsoftware.util.CompactMap","config":"java.util.HashMap/CS/S70/id/Unord","data":{...}}
  {"@type":"com.cedarsoftware.util.CompactSet","config":"CI/S30/Ord","data":{...}}
  ```
  * Added tests to ensure reference identity maintained across JSON round-trips
  * Preserved configuration details during serialization/deserialization
* **Collection API Consistency**
  * Aligned `CompactSet` API with `CompactMap` for better usability
* **Improved JsonObject Implementation**
  * Consistent `Map` Interface: Enhanced `JsonObject` to implement the `Map` interface more consistently:
  * Fixed the internal storage mechanism to properly handle different storage states
  * Ensured `Map` methods work correctly regardless of internal storage approach
* **Documentation and Testing**
  * Added comprehensive test suite for JSON serialization and deserialization
  * Added tests for complex reference scenarios and edge cases
  * Improved JavaDoc comments for new public methods
* Updated [java-util](https://github.com/jdereg/java-util/blob/master/changelog.md) from `3.1.1` to `3.2.0.`
#### 4.50 Major Improvements to Type Resolution and API Usability
* **Enhanced Type System Support**
  * `json-io` now leverages `java-util`'s sophisticated `TypeUtilities` framework to provide comprehensive resolution of complex Java generics:
      * Full support for `ParameterizedTypes` (e.g., `Map<String, List<Person>>`)
      * Proper handling of `GenericArrayTypes` for arrays with generic components
      * Resolution of `TypeVariables` in generic class hierarchies
      * Support for `WildcardTypes` (`? extends`, `? super`) in generic declarations
      * These improvements enable more accurate field type inferencing during Java object resolution, particularly for complex nested generic structures.
  * Performance improvements in parsing and resolving. 
* **New Type-Aware API Capabilities**
  * Added advanced type specification via the new `TypeHolder` class:
      * Enables capturing and preserving full generic type information at runtime
      * Allows specifying complex parameterized types as deserialization targets
      * Example: `new TypeHolder<Map<String, List<Person>>>() {}`
  * The `JsonIo` class now accepts `TypeHolder` instances, allowing precise type targeting beyond what's possible with raw `Class` references alone.
* **Fluent Builder API for Improved Developer Experience**
  * Introduced a new fluent builder pattern through the `JsonIo.toJava()` API family:
      * More intuitive, chainable API that clearly separates the input source from the target type
      * Provides dedicated methods for different input types (String, InputStream, JsonObject)
      * Offers type-specific terminal operations:
          * `asClass(Class<T>)` for simple class types
          * `asType(TypeHolder<T>)` for complex generic types
      * Examples:
        ```java
        // Simple class types
        Person person = JsonIo.toJava(jsonString, options).asClass(Person.class);
      
        // Complex generic types
        List<Person> people = JsonIo.toJava(jsonString, options)
                                  .asType(new TypeHolder<List<Person>>(){});
        ```
      * Eliminates ambiguity in method signatures while providing a more expressive API
      * Facilitates better IDE code completion and suggestion
* Updated [java-util](https://github.com/jdereg/java-util/blob/master/changelog.md) from `3.0.3` to `3.1.0.`
#### 4.40.0
  * All Time and Date classes compressed to a single String representation in JSON, uses ISO formats when possible.
  * Java's `Pattern` and `Currency` support added
  * Updated [java-util](https://github.com/jdereg/java-util/blob/master/changelog.md) from `3.0.2` to `3.0.3.`
#### 4.33.0
  * New custom `ClassFactory` classes are easier to write:
    * See [examples](user-guide.md#classfactory-and-customwriter-examples)
  * `ByteBuffer` and `CharBuffer` now natively supported.
  * `CompactMap` supported added via `CompactMapFactory` and `CompactMapWriter`.
  * `Sealable*` tests moved from `java-util` to `json-io` (and so have the `Sealable*` classes).
#### 4.32.0
  * EnumSet can now be written with @type or @enum, controlled by a WriteOption (writeEnumSetOldWay).  Currently, the default is `true,` write the old way for backward compatibility. This will change in a future release.
  * JsonObject simplified, with `@keys` and `@items` now as explicit fields.
  * JsonObject simplified, enumType has been removed, as it is now stored in JavaType field.
  * Root object types like `Person[].class` or `String[].class` supported for casting, as opposed to only `Object[].class.`
#### 4.31.0
  * scrub release.
#### 4.30.0
  * Root object type's like `Person[].class,` `String[].class,` can now be specified as the `rootType` and the return value will be `Person[],` `String[],` or a `ClassCastException` if the JSON data does not match the type.
  * `JsonIo.formatJson()` three parameter version removed. Use the one (1) parameter API that takes the JSON to format. It runs much faster, as it no longer deserializes/serializes, but walks the JSON `String` directly.
#### 4.29.0
  * Consumed `java-util's` `ClassUtilities.getClassLoader(),` which obtains the classLoader in a more robust way and works in OSGi and JPMS environment or non-framework environment
  * Removed `slf4j` and `logback-classic` from `test` dependencies
  * Merged in PR #297 by DaniellaHubble: Fix test that fails unexpectedly in `testEnumWithPrivateMembersAsField_withPrivatesOn()`
  * Updated [java-util](https://github.com/jdereg/java-util/blob/master/changelog.md) from `2.15.0` to `2.17.0.`
#### 4.28.0
  * Updated [java-util](https://github.com/jdereg/java-util/blob/master/changelog.md) from `2.14.0` to `2.15.0.`
#### 4.27.0
  * `ReadOptionsBuilder.addInjectorFactory()` added to allow additional `InjectorFactory's` to be added.
  * `ReadOptionsBuilder.addFieldFilter()` added to allow additional `FieldFilters` to be added.
  * LRU size control added to `ReadOptionsBuild` and `WriteOptionsBuilder`. These control the LRU size of the cache that maps `Classes` to `Fields`, `Classes` to `Injectors`, and `Classes` to `Accessors.`
  * Adds `bigint,` `BigInt,` `bigdec,` `BigDec,` `String,` `Date,` and `Class` to aliases to java-util's `ClassUtilities.forName()` support
  * Updated [java-util](https://github.com/jdereg/java-util/blob/master/changelog.md) from `2.13.0` to `2.14.0.`
#### 4.26.0
  * Performance improvement for `JsonIo`: When using `null` for default `ReadOptions` or `WriteOptions,` the same static instance is used.  
  * Updated [java-util](https://github.com/jdereg/java-util/blob/master/changelog.md) from `2.10.0` to `2.13.0.`
#### 4.25.0
  * `JsonParser` now uses an instance-based cache for common values, not a static one.  This will allow for more speed during concurrent parsing.
  * Within `aliases.txt,` `java.time.zone.ZoneRules = ZoneRules` is now correctly specified (it had `java.time.ZoneRules` before).
  * When `null` passed in for `ReadOptions` or `WriteOptions` to `JsonIo` APIs, an already created default instance of `ReadOptions` or `WriteOptions` is returned to improve performance (no need to reconstruct the default instance).
  * Updated [java-util](https://github.com/jdereg/java-util/blob/master/changelog.md) from `2.9.0` to `2.10.0.`
#### 4.24.0
  * All aliases have been moved to [aliases.txt](/src/main/resources/config/aliases.txt) in the resources folder. It is a very complete list of class names to alias names. If you want less aliases (or more) substituted on writing JSON, use the `addPermanentAlias()` APIs on `ReadOptionsBuilder` and `WriteOptionsBuilder.` If you do not want a particular alias output, use `WriteOptionsBuilder.removeAliasedClassName(wildcardPattern)`. The API is available for all Read/WriteOptions, the "permanent" APIs on the builder, or for a specific Read/WriteOptions instance.
  * The "extendedAliases" option has been removed from Read/Write options builders. By default, as many aliases are enabled as possible, and you can use the removeAliasXXX APIs to reduce them, or place your own version of [aliases.txt](/src/main/resources/config/aliases.txt) in the classpath ahead of the one in `json-io.jar.`
  * `WriterContext.getObjsReferenced()` added, which has all objects id to `Object` to allow custom writers to write `@id, @ref` if desired.
#### 4.23.0
  * `Collections.unmodifiableXXX()` instances when serialized, restore back to unmodifiable instances.
  * `ImmutableList` and `ImmutableSet` restore back unmodifiable instances.
  * `ReadOptionsBuilder` now include all extended aliases by default (`.withExtendedAliases()`). You can take advantage of this on the sending side by using the `WriteOptionsBuilder().withExtendAliases().` We will default this on the `WriteOptionsBuilder` in the future as the new default makes it "out there."  Remember: You can read them even if they are not sent, but you can't write them if the reader is not ready for them. 
#### 4.22.0
  * Many more `@type` aliases added to keep the JSON succinct and more human-readable.
  * Broader conversion support for rootTypes: `JsonIo.toObjects(..., rootType)` Includes all the `java-utils` `Converter.convert()` pairings (680+)
  * Removed `stack` argument from CustomReader. When creating a CustomReader, use the passed in `resolver.push(node)` to push objects onto the stack for later processing (custom or not). See example in UserGuide (coming shortly).  
#### 4.21.0
  * Empty Lists, Sets, and Maps enforce 'emptiness' on reconstruction
  * Singleton Lists, Sets, and Maps enforce 'singleton-ness' on reconstruction
  * Synchronized Lists, Sets, and Maps enforce 'synchronized-ness' on reconstruction
  * Fixed NPE on null writeOptions for `JsonIo.toJson().` The `writeOptions` are now created with defaults for you if null is passed in.
  * Added `Resolver` as the last argument to the `JsonClassReader.read()` method. The author is not required to use the `Resolver` in their implementation, but it does it come in handy as it has the Map of IDs to JsonObjects, as well as the `ReadOptions,` and the `Converter.`
  * Deprecated the APIs on `JsonIo` that exist to show one how to convert the old style `Map` options to the new "builder" format. 
#### 4.20.0
  * `MethodFilter` can be applied to remove the use of a method accessor, useful when the method accessor is causing problems (additional unwanted side-effects) during the serialization (outputting of JSON). `MethodFilter's` are added to `WriteOptions` via the `WriteOptionsBuilder.` `MethodFilter's` can be added to a single `WriteOptions` instance or added permanently (jvm lifecyle) so that all created `WriteOptions` include it automatically (see `WriteOptionsBuilder.addPermanent*` APIs).
  * Significant updates made to User Guide documentation.
  * pom.xml file updated to support both OSGi Bundle and JPMS (Modules).
  * module-info.class resides in the root of the .jar but it is not referenced.
#### 4.19.13
  * `ReadOptionsBuilder` did not have the `withExtendedAliases()` option. This adds in all the `config/extendedAliases.txt` aliases, dramatically shrinking the size of common Java class names in the JSON `@type` field.
  * Both `ReadOptionsBuilder` and `WriteOptionsBuilder` can take an existing `ReadOptions` or `WriteOptions` as a starting point, allowing you to copy from an exist options, and then tweak it from there.
#### 4.19.12
  * Added `JsonIo.getReadOptionsBuilder(Map options)` and `JsonIo.getWriteOptionsBuilder(Map options)` to facilitate porting over code that users older Map-based options.
  * Removed classes that were packaged in the adapter layer `com.cedarsoftware.util.io.*` All classes now start at `com.cedarsoftware.io.*`  You will have to adjust your imports.
  * Bug fix: Arrays that did not have a type specified, but the array type could be inferred, the component types was incorrectly being set as the array type, not the component type.
  * Updated [java-util](https://github.com/jdereg/java-util/blob/master/changelog.md) from `2.4.6` to `2.4.8`.
#### 4.19.11
  * Removed references to JsonObject from transition classes com.cedarsoftware.util.io.JsonReader.
#### 4.19.10
  * Updated transition class `com.cedarsoftware.util.io.JsonReader`. This API is for temporary transition to JsonIo class static APIs.
  * Added transition class `com.cedarsoftware.util.io.JsonWriter`.  This API is for temporary transition to JsonIo class static APIs.
  * The entire packaging of JsonIo has been moved from com.cedarsoftware.util.io to com.cedarsoftware.io, except for the transition APIs.
  * Added the ability to put custom options (key/value pairs) on `WriteOptions` and `ReadOptions`.
#### 4.19.9
  * **NOTE**: Repackaged resources into config/resources
#### 4.19.8
  * **NOTE**: Repackaged com.cedarsoftware.util.io to com.cedarsoftware.io
  * **NOTE**: Repackaged com.cedarsoftware.util.reflect to com.cedarsoftware.io.reflect
  * You will need to adjust the import statements for any consuming classes.
#### 4.19.7
  * Handle NoSuchMethodError() quietly, for shaded accessFactories that were added by containing platform, that no logner exist.
#### 4.19.6
  * Added additional build properties to manifest.mf
  * Renamed method on AccessorFactory that changed signature, due to conflicts running inside container that also uses this library. 
#### 4.19.5
  * Updated `JsonReader` for backwards compatibility by adding `jsonToJava(), jsonToMaps(), jsonObjectsToJava()` static APIs. 
#### 4.19.4
  * In `ReadOptionsBuilder` and `WriteOptionsBuilder`, when loading dynamic items (class names, aliases, etc.) from resources, output warnings as opposed to throwing exceptions.
#### 4.19.3
  * Remove `ReflectionUtils` from json-io as it is part of java-util.
  * Updated [java-util](https://github.com/jdereg/java-util/blob/master/changelog.md) from `2.4.4` to `2.4.5`.
#### 4.19.2
  * Moved more settings/properties from source code to resource files. 
    > Example changes required due to this update:
    <br><b>Before</b>
    > ```
    > A. Employee e = (Employee) JsonReader.jsonObjectsToJava(JsonObject employee, readOptions)
    > ```
    > <b>After</b>
    > ```
    > A. Employee e = JsonIo.toObjects(JsonObject, readOptions, Employee.class)
    > ```

#### 4.19.1
  * The old `Map` options method has been superceded by passing instead a `WriteOptions` or `ReadOptions` instance.
    All the prior features are still supported, plus new features have been added.  Use the methods on
    `WriteOptionsBuilder` and `ReadOptionsBuilder` to set them.   
    > Example changes required due to this update:
    <br><b>Before</b>
    > ```
    > // Using [key: value] to indicate a Map 
    > A. String json = JsonWriter.objectToJson(srcObj, [JsonWriter.TYPE: false])
    > B. JsonWriter.objectToJson(srcObj)
    > C. String json = JsonWriter.toJson(srcObj, null)
    > D. String json = JsonWriter.formatJson(json)
    > E. Map axisConverted = (Map) JsonReader.jsonToJava(json, [JsonReader.USE_MAPS:true])
    > F. JsonWriter.writeJsonUtf8String(value, writer)
    > ```
    > <b>After</b>
    > ```
    > A. String json = JsonIo.toJson(srcObj, new WriteOptionsBuilder().showTypeInfoNever().build());
    > B. JsonIo.toJson(srcObj)
    > C. JsonIo.toJson(srcObj, null) // 2nd arg is WriteOptions instance (can be null for defaults)
    > D. return JsonIo.formatJson(json)
    > E. ReadOptionsBuilder builder = new ReadOptionsBuilder().returnAsMaps().build() 
    >    Map axisConverted = JsonIo.toObjects(json, builder.build(), null)  // 3rd param can be root class
    > F. JsonWriter.writeJsonUtf8String(writer, value)
    > ```
#### 4.19.0
  * User Guide documentation on how to specify "options" to `JsonReader/JsonWriter` the new, easier way.  The old Map options method has been superceded by the `WriteOptions` and `ReadOptions` approach.  All the prior options are still supported, plus new features have been added.
#### 4.18.0
  * Bug fix: When Enums were sent the "old way," (JSON object form) there was a bug in outputting additional fields defined on an Enum.
  * Enhancement: Improvements on Object construction for difficult to instantiate classes. 
#### 4.17.0
  * Java class instantiation has been improved and the related code has been refactored to a much better state.
  * More built-in types are moving to use the ClassFactory and JsonClassWriter, simplifying the code base further.
  * Continuing to refine the JsonReader/JsonWriter API, Deprecated older redundant methods.  
  * There will be more releases of the 4.x branch, including support for specifying a root class to load from, removing the @type output for root fields (Issue #122, #150), support for field names without quotes and JSON comments, to name a few.
  * Upcoming version 5.0.0 will drop the dedicated methods.  
  * Upcoming version 6.0.0 will move to JDK 11 syntax.  
#### 4.16.0
  * `JsonReader/JsonWriter` Options are now specified using `ReadOptionsBuilder.build()` and `WriteOptionsBuilder.build().`
  * For improved security, key JDK classes like `ClassLoader,` `Process` (and derived classes), `Method`, `Field`, `Constructor` and others are not serialized.
  * Fixed Issue #185 Serializing/deserializing `SingletonMap/List/Set.`
  * Performance improvement: Reads and Writes are much faster due to improved low-level stream handling.  More to come on read performance improvements.
  * The public API on `JsonReader` and `JsonWriter` has been simplified to fewer options and many of the prior APIs have been deprecated.  The 5.0.0+ release will remove these deprecated APIs.
#### 4.15.0
  * Supports `JDK1.8, JDK11, 17, 21.` Tested with these versions, and compiled in class file version 52 (`JDK1.8 `) format.
  * `ClassFactory` added `isFinalObject() { return true/false }` to prevent additional processing from happening if the `ClassFactory` creates the object AND assigns all values.
  * Fixed an issue with classes that used custom reader/writers being loaded when inside an array or collection. If there were circular references, they were not resolved correctly.
  * This version writes `Enums` in a more compact way with the field name associated to a JSON String name of the enum.  However, the prior versions of `json-io` wrote `Enums` out as JSON objects.  The JSON reader will read `Enums` either way.  If you want the output to continue to write `Enums` as a JSON Object, use the `.writeEnumsAsObjects()` on the `WriteOptionsBuilder`, and it will output enums as it used to.
  * Minor change: `JsonObject` was `JsonObject<K, V>` and is now `JsonObject` (no generics).  If you used `JsonObject` in your code, make sure to remove the generics.
  * Minor change: `JsonReader.ClassFactory::newInstance(Class c, Object)` has been changed to `JsonReader.ClassFactory::newInstance(Class<?>, JsonObject)`.  If you have written a `CustomClassFactory,` update the method signature to `newInstance(Class<?>, JsonObject).` 
#### 4.14.2
  * `Enum/EnumSet` support fully added @kpartlow
  * `WARN` This version inadvertently slipped to `JDK11+` (which has been corrected in `4.15.0`).  Version `5.x.x` will be `JDK11 or JDK17`.
#### 4.14.1
  * JDK 1.8 is target class file format. @laurgarn
  * JDK 11 is source file format. @laurgarn
  * Bug fix: `EnumSet` support fixed. @laurgarn
  * Bug fix: Null boxed primitives are preserved round-trip. @laurgarn
  * Enhancement: Filter Blacklisted Fields Before Trying to Access them to prevent exceptions thrown by Proxies (improve hibernate support) @kpartlow
  * Bug fix: Stack overflow error caused by json-io parsing of untrusted JSON String @PoppingSnack
  * Enhancement: Create gradle-publish.yml @devlynnx
  * Enhancement: Added record deserialization, which implies java 16 codebase @reuschling
  * Bug fix: Fixed TestJavaScript @h143570
  * Enhancement: Bump gson from 2.6.2 to 2.8.9 @dependabot
  * Enhancement: support deserialization of Collections.EmptyList on JDK17 @ozhelezniak-talend
#### 4.14.0
  * Bug fix: `Enum` serialization error with Java 17 #155.  According to @wweng-talend, if you set : "--illegal-access=deny" on jvm parameters, it works the same between jdk11 and jdk17. 
  * Bug fix: java.lang primitives serialization - JDK-8256358 - JDK 17 support #154. Fix by @wwang-talend.
  * Bug fix: failed to deserialize `EnumSet` with json without type #120.  Fix by @sgandon and @wwang-talend
#### 4.13.0
   * Enhancement: Clear unresolved references after all have been processed, as opposed to removing each one after it was processed.  
#### 4.12.0
  * Bug fix: Enhancement #137 introduced bug for negative numbers on simple values when tolerant/lenient parsing of +/- infinity was turned on.
#### 4.11.1
  * Enhancement (#140): New option flag added `FORCE_MAP_FORMAT_ARRAY_KEYS_ITEMS:true|false` to allow forcing JSON output format to always write `Map` as `@keys/@items` in the JSON (example: `{"@keys":["a", "b"], "@values":[1, 2]}`, rather than its default behavior of recognizing all `String` keys and writing the `Map` as a JSON object, example: `{"a":1, "b":2}.`  The default value for this flag is `false`.  
#### 4.11.0
  * Enhancement (#137): Allow tolerant/lenient parser of +/- infinity and NaN.  New API added, `JsonReader.setAllowNanAndInfinity(boolean)` and `JsonWriter.setAllowNanAndInfinity(boolean)`.  The default is `false` to match the JSON standard.
  * Enhancement (#129): `JsonReader.jsonToJava("")` or `JsonReader.jsonToJava(null)` now returns a `null`, rather than throwing an exception.
  * Bug fix (#123): Removed vulnerability by disallowing `ProcessBuilder` to be serialized.
  * Bug fix (#124): Illegal Reflective Access warning when using json-io in Java 9 or newer.  This was do to call `isAccessible()` on Java's `Field` class.  This has been removed.
  * Bug fix (#132, #133): There was instance when @i was written when it should have been @e, indicating items, when using SHORT_META_KEYS flag. 
  * Bug fix (#135): When reading `{ "@type": "char", "value": "\"" }`, the value was read in as `\u0000`.  It now reads in correctly as a double quote character.
#### 4.10.1
  * Enhancement: Made `FastPushbackBufferedReader` constructor public so that this stream reader can be used anywhere.
#### 4.10.0
  * Bug fix: When reading into `Maps`, logical primitives that are not `long`, `double`, `boolean`, or `null`, were being kept in `JsonObjects` instead of being converted into their respective types (`int`, `float`, `Date`, etc.) 
#### 4.9.12
  * Bug fix: Line number was incorrectly being reported as column number in error output. 
#### 4.9.11
  * Enhancement: Added nice JSON-style argument format method, typically used for logging method calls.  See `MetaUtils.getLogMessage()`. 
#### 4.9.10
  * Bug fix: When system property file.encoding was not set to UTF-8, json-io was not correctly handling characters outside the ASCII space.  @rednoah
#### 4.9.9
  * Enhancement: Missing field handler improvements. Submitted by @sgandon
#### 4.9.8
  * Enhancement: Missing field handler improvements. Submitted by @sgandon
#### 4.9.7
  * Enhancement: Added `JsonReader.addReaderPermanent()` and `JsonWriter.addWriterPermanent()` to allow for a static (lifecycle of JVM) reader / writer to be added.  Now, custom readers and writers can be added that only exist per-instance of `JsonReader` / `JsonWriter` or permanently, so they do not have to be added each instantiation (through args or call `.addReader()` or `.addWriter()`).
#### 4.9.6
  * Enhancement: Improved `enum` handling. Updated how enums are detected so that subclasses of enums are detected.  `ordinal` and `internal` fields no longer output.
#### 4.9.5
  * Bug fix: The new FastPushBackBytesReader was incorrectly reading a String byte-by-byte ignoring the code point boundaries.  Because of this, it would blow up during parsing Strings with characters outside the ascii range.  New test case added that causes the failure.  For time being, the FastPushBackBytesReader has been removed.
  * Javadoc updates.
#### 4.9.4
  * Optimization: The coercedTypes Map in the Resolver is built one time now.
  * Added test case illustrating gson cannot handle writing then reading back Maps correctly when the keys are not Strings.
#### 4.9.3
  * Enhancement: Double.INF and NAN are output as null.
#### 4.9.2
  * Optimization: When parsing from String, a different (faster) byte[] based pushback reader is used.
  * Optimization: Built-in Readers and Writers are only instantiated once for all instances of JsonReader / JsonWriter and then re-used.
  * Enhancement: Inner 'view' classes generated from `.keySet()` and `.values()` are coerced to standard mutable collection classes. 
  * Optimization: Identical code consolidated to one function.
#### 4.9.1
  * Enhancement: Make it possible to assign instantiator for package private classes, for example com.google.common.collect.RegularImmutableMap.  Contributed by @mhmx (Richard Kovacs)
#### 4.9.0
  * Enhancement: AtomicInteger, AtomicLong, and AtomicBoolean are now supported.
#### 4.8.0
  * Enhancement: Added support for specifying the ClassLoader to be used when mapping JSON to Objects. Useful within OSGI and other frameworks where multiple ClassLoaders are involved. @lightcycle
  * JavaDoc has been significantly updated / improved.
#### 4.7.0
  * Bug fix: failing to set a double field when the JSON from the client contained a whole number (e.g. 300) instead of a decimal (e.g. 300.0). @lordvlad
  * Enhancement: when instantiating classes, json-io iterates through constructors until it can find one that works.  The order of constructors was non-deterministic.  Now the order is public constructors first, then protected, then private.
#### 4.6.0
  * Bug fix: custom write serializers were being cleared in the `write()` method, not the `close()` method after full serialization completed.  @darmbrust
  * Enhancement: Access increased to public for the pretty-print support apis, `tabIn()`, `tabOut()`, and `newLine()`. @darmbrust
#### 4.5.0
  * Improved read speed.
  * Black-list support for excluding fields.  Submitted by @sgandon
  * Pretty-print with support for options.  Submitted by @dtracers
  * Ability to use `writeObject()` API to write the 'body only'.  Submitted by @francisu
  * Bug fix: Unclear error sometimes when a class could not be loaded.  Submitted by @francisu
  * Enhancement: Provide optional notification of missing field. Submitted by @francisu
#### 4.4.0
  * `JsonReader.jsonToMaps()` API is no longer recommended (not yet deprecated).  These can easily be turned into `JsonReader.jsonToJava(json, [(JsonReader.USE_MAPS):true])`.  The one difference is the return value will match the return value type of the JSON (not always be a Map).
#### 4.3.1
  * Enhancement: Skip null fields.  When this flag is set on the `JsonWriter` optional arguments, fields which have a null value are not written in the JSON output.
#### 4.3.0
  * Double / Float Nan and inifinity are now written as null, per RFC 4627
  * JsonReader.jsonToJava() can now be used to read input into Maps only (as opposed to attempting to create specific Java objects.
    Using this API allows the return value to support an array [], object, string, double, long, null as opposed to the JsonReader.jsonToMaps()
    API which forces the return value to be a Map.  May deprecate JsonReader.jsonToMaps() in the future.
#### 4.2.1
  * Bug fix: The error message showing any parsing errors put the first character of the message at the end of the message (off by one error on a ring buffer).
  * Parsing exceptions always include the line number and column number (there were a couple of places in the code that did not do this).
#### 4.2.0
  * Enhancement: In Map of Maps mode, all fields are kept, even if they start with @.  In the past fields starting with @ were skipped.
  * Ehancement: No longer throws ClassNotFound exception when the class associated to the @type is not found.  Instead it returns a LinkedHashMap, which works well in Map of Maps mode.  In Object mode, it*may* work if the field can have the Map set into it, otherwise an error will be thrown indicating that a Map cannot be set into field of type 'x'.
  * Bug fix: In Map of Maps mode, Object[] were being added with an @items field.  The object[] is now stored directly in the field holding it.  If an Object[] is 'pointed to' (re-used), then it will be written as an object { } with an @id identifying the object, and an @items field containing the array's elements.
#### 4.1.10
  * Enhancement: Java's EnumSet support added (submitted by @francisu) without need for using custom instantiator.
  * Enhancement: Added support for additional instantiator, ClassFactory2 that takes the Class (c) and the JsonObject which the instance will be filled from.  Useful for custom readers.
#### 4.1.9
  * Bug fix: When writing a Map that has all String keys, the keys were not being escaped for quotes (UTF-8 characters in general).
#### 4.1.8
  * Bug fix: 4.1.7 skipped ALL transient fields.  If a transient field is listed in the field specifiers map, then it must be traced. 
#### 4.1.7
  * Bug fix: Transient fields are skipped during reference tracing. (fix submitted by Francis Upton, @francisu).  Some transient fields could cause an exception to be thrown when being trace for references, stopping serialization.   
#### 4.1.6
  * Better support for primitive output when 'never show type' is set. (submitted by @KaiHufenbach)
#### 4.1.5
  * Tests updated to use Groovy 2.4.4
  * Deserialization updated to handle objects where the referencing class uses an Object pointer and writes the value out as single primitive value, using the 'value' key. (submitted by @KaiHufenbach)
  * pom filed updated to use a maven bundle plugin (Apache Felix) to generate OSGI headers (submitted by @KaiHufenbach)
#### 4.1.4
  * Bug fix: Custom readers will now always have the .target field set if a `JsonObject` is passed to them.  The custom reader's `read()` method was being called before the `.target` field was set on the `JsonObject`.
#### 4.1.3
  * Made `JsonReader / JsonWriter getObjectsReferenced()` API `public` (allows custom reader / writers access to these)
  * `Resolver.createJavaObjectInstance()`, used to create the correct Java object for a `JsonObject` peer, no longer calls the .read() API for objects's with custom readers.
#### 4.1.2
  * All objects in the graph are 'traced' (JsonWriter.traceReferences) except references.  The code used to not trace fields on objects that were handled by custom writers.
#### 4.1.1
  * JDK 1.6 support - Use of `ReflectiveOperationException` changed to `InvocationTargetException`.
#### 4.1.0
  * JDK 1.6 support restored. Keeping 1.6 support for Android developers.  Submitted by @kkalisz
#### 4.0.1
  * To prevent @type from being written, set the optional argument `JsonWriter.TYPE = false`. This is generally not recommended, as the output JSON may not be able to be re-read into Java objects.  However, if the JSON is destined for a non-Java system, this can be useful.
#### 4.0.0
  * Custom readers / writers are set now per-instance of `JsonReader` / `JsonWriter`, not static.  This allows using different customization for cloning, for example, than for serialization to client.
  * `JsonReader.jsonToJava()` and `JsonReader.jsonToMaps()` now allow an `InputStream` to be used.
  * Custom readers / writers can now be set all-at-once through the optional 'args' `Map`.
  * 'notCustom' readers / writers can now be set all-at-once through the optional 'args' `Map`.
  * The `removeReader()`, `removeWriter()`, `removeNotCustomReader()`, and `removeNotCustomWriter()` APIs have been removed since customizers are set per-instance. 
#### 3.3.2
  * Added new `JsonObject.isReference()` API which will return 'true' if the `JsonObject` is currently representing a reference `@ref`
  * Added new `JsonReader.getRefTarget(jsonObject)` API which will follow the `@ref` links until it resolves to the referenced (target) instance.
  * Added new `JsonReader()` constructor that only takes the args (`Map`).  It is expected that you will call `JsonReader.jsonObjectsToJava(rootJsonObject)` which will parse the passed in JsonObject graph.
  * Added new `JsonReader.removeReader()` API to remove a custom reader association to a given class.
  * Added new `JsonWriter.removeWriter()` API to remove a custom writer association to a given class.
  * Added new `JsonReader.removeNotCustomReader()` API to remove a `not custom` reader - if a `notCustom()` reader has been added (preventing inherited object from using custom reader), the association can be eliminated using this API.
  * Added new `JsonWriter.removeNotCustomWriter()` API to remove a `not custom` writer - if a `notCustom()` writer has been added (preventing inherited object from using custom writer), the association can be eliminated using this API.
#### 3.3.1
  * Re-entrancy issue fixed.  If a CustomReader (or CustomWriter) instantiated another copy of JsonReader or JsonWriter (indirectly, through recursion, for example), the 2nd instance of JsonReader or JsonWriter would clobber the ThreadLocal values inside JsonReader / JsonWriter.  Those ThreadLocal values have been removed and converted to per-instance member variables.
#### 3.3.0
  * Consolidate all 3.2.x changes
  * Last snippet read no longer shows 'boxes' for unused internal buffer characters.
  * `JsonWriter` - moved reference check 'up' to `writeImpl()` so that each specific 'write' routine did not have to test / call `writeOptionalReference()`.
  * If you have a custom reader that does not bother to resolve references from 'deeper' internal `JsonObject` maps, an exception will no longer be thrown.  It is OK for a custom reader not to 'care' about internal deeper fields if it wants to ignore them.
#### 3.2.3
  * Cache Map's for custom reader's updated to be `ConcurrentMap` instead of `Map`.
#### 3.2.2
  * `JsonCustomReaderEx` added, which passes the 'args' `Map` through to the custom reader.
  * Both `JsonCustomReaderEx` and `JsonCustomWriterEx` have a `Map` as the last argument in their single method that is implemented by the custom reader / writer.  This `Map` is the same as the 'args' `Ma` passed into to the `JsonReader` / `JsonWriter`, with the added `JSON_READER` or `JSON_WRITER` key and associated value of the calling `JsonReader` / `JsonWriter` instance.
#### 3.2.1
  * Made `Support.getWriter()` method `public static` so that CustomWriters can easily use it
  * Changed `JsonCustomWriterEx` to no longer inherit from `JsonCustomWriter` and instead added a common parent (`JsonCustomWriterBase`).  This allows only one method to be overridden to create a `JsonCustomWriterEx`.
#### 3.2.0
  * New `JsonCustomWriterEx` interface which adds the `JsonWriter` access to the implementing class so that it can call back and use `jsonWriter.writeImpl()` API.
  * Change `JsonWriter.writeImpl()` from protected to public
#### 3.1.3
  * Performance improvement: No longer using .classForName() inside JsonObject to determine isMap() or isCollection().  Reading JSON into Map of Maps mode significantly faster.
#### 3.1.2
  * Bug fix: Version 3.1.1 introduced a bug where it would always run as though it was in JSON to Java mode always (as opposed to supporting JSON to Maps).  This has been fixed.
#### 3.1.1 
  * `JsonReader.UNKNOWN_OBJECT` added as an option to indicate what to do when an unknown object is encountered in the JSON.  Default is a `Map` will be created.  However, you can set this argument to a `String` class name to instantiate, or set it to false to force an exception to be thrown.
#### 3.1.0
  ***New Feature**: Short class names to reduce the size of the output JSON. This allows you to, for example, substitute `java.util.HashMap` with `hmap` so that it will appear in the JSON as `"@type":"hmap"`.  Pass the substitution map to the `JsonWriter` (or reader) as an entry in the args `Map` with the key of `JsonWriter.TYPE_NAME_MAP` and the value as a `Map` instance with String class names as the keys and short-names as the values. The same map can be passed to the `JsonReader` and it will properly read the substituted types.
  ***New Feature**: Short meta-key names to reduce the size of the output JSON.  The `@type` key name will be shortened to `@t`, `@id` => `@i`, `@ref` => `@r`, `@keys` => `@k`, `@items` => `@e`.  Put a key in the `args` `Map` as `JsonWriter.SHORT_META_KEYS` with the value `true`.   
#### 3.0.2
  * Bug fix: Using a CustomReader in a Collection with at least two identical elements causes an exception (submitted by @KaiHufenbach).    
#### 3.0.1
  * Added new flag `JsonWriter.WRITE_LONGS_AS_STRINGS` which forces long/Long's to be written as Strings.  When sending JSON data to a Javascript, longs can lose precision because Javascript only maintains 53-bits of info (Javascript uses IEEE 754 `double` for numbers).  The precision is lost due to some of the bits used for maintaining an exponent.  With this flag set, longs will be sent as Strings, however, on return back to a Java server, json-io allows Strings to be set right back into long (fields, array elements, collections, etc.)
#### 3.0.0
  * Performance improvement: caching the custom readers and writes associated to given classes.
  * Ease of use: `json-io` throws a `JsonIoException` (unchecked) instead of checked exception `IOException`.  This allows more flexibility in terms of error handling for the user.
  * Code cleanup: Moved reflection related code from `JsonReader` into separate `MetaUtils` class.
  * Code cleanup: Moved `FastPushbackReader` from `JsonReader` into separate class.
  * Code cleanup: Moved JSON parsing code from `JsonReader` into separate `JsonParser` class.
  * Code cleanup: Moved built-in readers from `JsonReader` to separate `Readers` class.
  * Code cleanup: Moved resolver code (marshals map of maps to Java instances) into separate `Resolver` classes.
#### 2.9.4
  * `JsonReader.newInstance()` API made public
  * Bumped version of junit from 4.11 to 4.12
  * Added additional tests to ensure that null and "" can be properly assigned to primitive values (matching behavior of java-util's `Converter.convert()` API).
#### 2.9.3
  * Bug fix: When writing a `Map` with JSON primitive keys (`String`, `Long`, `Double`, or `Boolean`), a `ClassCastException` was being thrown if the type was `Long`, `Double`, or `Boolean`.  This has been fixed with test added.
#### 2.9.2
  * Android: Rearranged `[:.]` to `[.:]` in regular expressions for Android compatibility.  Technically, it should not matter, but `[:.]` was causing `java.util.regex.PatternSyntaxException: Syntax error U_ILLEGAL_ARGUMENT_ERROR` on Android JVM.
  * Bug fix: When using the `JsonWriter` arguments `Map` with `FIELD_SPECIFIERS`, if you specified a field that was transient, it was not serialized.  This has been corrected.  When you specify the field list for a given class, the `Map` can contain any non-static fields in the class, including transient fields.
  * All JUnit tests converted to Groovy.
#### 2.9.1
  * Bug fix: Parameterized types are only internally stamped onto generic Maps (Maps read with no `@type`) if the field that points to the `Map` is a template variable or it has template arguments.
  * Performance optimization: tracing references specially handles `Collection` and `Map`.  By avoiding internal structures, the reference trace is much faster.
#### 2.9.0
  * Unmodifiable `Collections` and `Maps` can now be serialized.
  * Added tests to ensure that `JsonReader.jsonToMaps()` coerces the RHS values when logical primitives, to the optional associated `@type's` fields.
  * More tests and improved code-coverage.
#### 2.8.1
  * Bug fix: `JsonReader.jsonToMaps()` API was incorrectly attempting to instantiate peer objects (specified by "@type" field in the JSON) when in 'maps' mode.  This made `JsonReader.jsonToMaps()` fail if all referenced class names did not exist in the JVM.  This has been fixed.
  * Minor Javadoc cleanup (Daniel Darabos @darabos)
  * Began migration of tests from one monolithic Java class (`TestJsonReaderWriter`) to individual Groovy test classes.
#### 2.8.0
  * Additional attempt to instantiate classes via `sun.misc.Unsafe` added (optional must be turned on by calling `JsonReader.setUseUnsafe(true)`). json-io already tries all constructors (private or public) with varying arguments, etc.  If this fails and unsafe is true, it will try `sun.misc.Unsafe.allocateInstance()` which effectively does a C-style `malloc()`.  This is OK, because the rest of `JsonReader` fills in the member variables from the serialized content.  (Submitted by @KaiHufenbach).
#### 2.7.6
  * Performance optimizations.  Use of switch statement instead of if-else chains.
  * JDK 1.7 for source code and target JVM.
#### 2.7.5
  * Bug fix: ArrayIndexOutOfBounds could still occur when serializing a class with multiple Templated fields.  The exception has been fixed.
#### 2.7.4
  * Bug fix: ArrayIndexOutOfBounds exception occurring when serializing non-static inner class with nested template parameters.  JsonReader was incorrectly passing on the 'this$0' field for further template argument processing when it should not have.
#### 2.7.3
  * `JsonReader` executes faster (more efficiently manages internal 'snippet' buffer and last line and column read.)
  * Improved date parsing: day of week support (long or short name), days with suffix (3rd, 25th, etc.), Java's default `.toString()` output for `Date` now parses, full time zone support, extra whitespace allowed within the date string.
  * Added ability to have custom JSON writers for interfaces (submitted by @KaiHufenbach).
#### 2.7.2
  * When writing JSON, less memory is used to manage referenced objects.  `JsonWriter` requires a smaller memory foot print during writing.
  * New option available to JsonWriter that allows you to force enums to not write private variables.  First you can make them transient.  However, if you do not own the code or cannot change it, you can set the `JsonWriter.getArgs().put(ENUM_PUBLIC_ONLY, true)`, and then only public fields on enums will be emitted.
#### 2.7.1
  * `BigDecimal` and `BigInteger` are now always written as a primitive (immutable, non-referenced) value.  This uniformizes their output.
#### 2.7.0
  * Updated to support JSON root of `String`, `Integer`, Floating point, and `Boolean`, per the updated JSON RFP.  Example, the `String` "football" is considered valid JSON.  The `JsonReader.readObject()` API and `JsonReader.jsonToJava()` will return a `String` in this case.  The `JsonReader.jsonToMaps()` API will still return a `Map (JsonObject)`, and the `@items` key will contain an `Object[]` with the single value (`String, Integer, Double, Boolean`) in it.
  * When a Java `Map` has only `String` keys in it, json-io will use the JSON object keys directly and associate the values to the keys as expected.  For example, the `Map` ['Football':true] would be written `{"Football":true}`.  However, if the keys are non-Strings, then Maps will be written as a JSON object with `{"@keys":[...], "@items":[...]}`, where `@keys` is an array [] of all the keys, and the `@items` is an array [] of all the values.  Entry 0 of `@keys` matches with Entry 0 in the `@items` array, and so on.  Thanks for Christian Reuschling for making the request and then supplying the implementation.
  * Change some APIs from `private` to `protected` to allow for subclasses to more easily override the default behavior.
#### 2.6.1
  * Bug fix: An internal `Map` that kept meta-information about a Java Class, changed to `ConcurrentHashMap` from `HashMap`.
#### 2.6.0
  * Added support for specifying which fields on a class will be serialized.  Use the `JsonWriter.FIELD_SPECIFIERS` key and assign the value to a `Map<Class, List<String>>`, where the keys of the `Map` are classes (e.g. Bingo.class) and the values are `List<String>`, which indicates the fields to serialize for the class.  This provides a way to reduce the number of fields written for a given class.  For example, you may encounter a 3rd Party class which fails to serialize because it has an oddball field like a `ClassLoader` reference as a non-static, non-transient field. You may not have access to the source code to mark the field as `transient`. In this case, add the appropriate entries in the `FIELD_SPECIFIERS` map. Voila, problem solved. Use the `JsonWriter` API that takes `optionalArgs Map`.  The key for this `Map` is `JsonWriter.FIELD_SPECIFIER` and the value is `Map<Class, List<String>>`.
#### 2.5.2
  * `java.net.URL` can now be used as a constructor argument.  The reader was throwing an exception instantiating a constructor with a `URL` parameter.
  * `java.lang.Object` parameters in constructor arguments are now tried with both null and `new Object()` now.
#### 2.5.1
  * Fixed a bug (introduced in 2.5.0) in the processing of a `Map` that has a `Collection` as a key.
#### 2.5.0
  * New 'Pretty-Print' option available.  If the 'args' Map passed to `JsonWriter.objectToJson(o, args)` contains the key `JsonWriter.PRETTY_PRINT` and the value 'true' (`boolean` or `String`), the `JsonWriter` output will be formatted in a nice human readable format.
  * Convert a JSON String to Pretty-Print format using `JsonWriter.formatJson(String json)`.  A `String` will be returned with the JSON formatted in a nice, human readable format.
  * If a Field contains Parameterized types (e.g., `Map<String, Set<Long>>`, and so on), `JsonReader` will use those fields to process objects deep within Maps, Collections, etc. and still create the proper Java class.
#### 2.4.5
  * Allow "" to be set into `Date` field, setting the `Date` field (or `Date` array element) as null.
#### 2.4.4
  * Allow "" to be set into `BigInteger` or `BigDecimal` when return value is `Map` (`JsonObject`). "" to non-String fields will be null, except for primitives and primitive wrappers, that will result in JVM default value.
#### 2.4.2
  * Allow "" to be set into non-String fields, when doing so, null is set on Object type fields; on primitive fields, the JVM default value is set. This is for when converting JSON to Java objects directly.
#### 2.4.1
  * Added support to allow primitives and `String` to be assigned to abstract / interface / base type field on an object (`Serializable`, `Comparable`, `Object`, etc.). Primitives can now be 'set' into these fields, without any additional type information.
#### 2.4.0
  * Primitives can be set from `Strings`
  * `Strings` can be set from primitives
  * `BigDecimal` and `BigInteger` can be set from primitives, `Strings`, `BigDecimal`, or `BigInteger`
#### 2.3.0
  * `Maps` and `Collections` (`Lists`, `Set`, etc.) can be read in, even when there are no `@keys` or `@items` as would come from a Javascript client.
  ***json-io** will now use the generic info on a `Map<Foo, Bar>` or `Collection<Foo>` object's field when the `@type` information is not included.**json-io** will then know to create `Foo` instances, `Bar` instances, etc. within the `Collection` or `Map`.
  * All parsing error messages now output the last 100 characters read, making it easier to locate the problem in JSON text. Furthermore, line and column number are now included (before it was a single position number). This allows you to immediately find the offending location.
  * You can now force `@type` to be written (not recommended) by putting the `JsonWriter.TYPE` key in the `JsonWriter` args map, and assigning the associated value to `true`.
#### 2.2.32
  * Date/Time format can be customized when writing JSON output. New optional `Map args` parameter added to main API of `JsonWriter` that specifies additional parameters for `JsonWriter`. Set the key to `JsonWriter.DATE_FORMAT` and the value to a `SimpleDateFormat` string.  Two ISO formats are available for convenience as constants on `JsonWriter`, `JsonWriter.ISO_DATE_FORMAT` and `JsonWriter.ISO_DATE_TIME_FORMAT`.
  * `JsonReader` updated to read many different date/time formats.
  * When `JsonReader` encounters a class that cannot be constructed, you can associate a `ClassFactory` to the class, so that then the un-instantiable class is encountered, your factory class will be called to create the class. New API: `JsonReader.assignInstantiator(Class c, ClassFactory factory)`
#### 2.2.31
  * Adds ability to instantiate a wider range of constructors. This was done by attempting construction with both null and non-null values for many common class types (`Collections`, `String`, `Date`, `Timezone`, etc.)
#### 2.2.30
  * `java.sql.Date` when read in, was instantiated as a `java.util.Date`. This has been corrected.
#### 2.2.29
  * First official release through Maven Central<|MERGE_RESOLUTION|>--- conflicted
+++ resolved
@@ -30,12 +30,6 @@
 * Fixed Injector method-based creation to correctly locate void setters
 * Injector.create now supports invoking package-private and private setter methods
 * SealableSet(Collection) now copies the supplied collection instead of wrapping it
-* Added unit tests for CharBufferWriter.
-<<<<<<< HEAD
-* Added unit test for `JsonIo.main()` output of supported conversions.
-=======
-* Added tests for `ArgumentHelper.getNumberWithDefault`.
->>>>>>> 0444eaff
 #### 4.54.0 Updated to use java-util 3.3.1
 * Updated [java-util](https://github.com/jdereg/java-util/blob/master/changelog.md) from `3.3.1` to `3.3.2.`
 #### 4.53.0 Updated to use java-util 3.3.1
